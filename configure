#!/bin/sh
#
# qemu configure script (c) 2003 Fabrice Bellard
#

# Unset some variables known to interfere with behavior of common tools,
# just as autoconf does.
CLICOLOR_FORCE= GREP_OPTIONS=
unset CLICOLOR_FORCE GREP_OPTIONS

# Don't allow CCACHE, if present, to use cached results of compile tests!
export CCACHE_RECACHE=yes

# Temporary directory used for files created while
# configure runs. Since it is in the build directory
# we can safely blow away any previous version of it
# (and we need not jump through hoops to try to delete
# it when configure exits.)
TMPDIR1="config-temp"
rm -rf "${TMPDIR1}"
mkdir -p "${TMPDIR1}"
if [ $? -ne 0 ]; then
    echo "ERROR: failed to create temporary directory"
    exit 1
fi

TMPB="qemu-conf"
TMPC="${TMPDIR1}/${TMPB}.c"
TMPO="${TMPDIR1}/${TMPB}.o"
TMPCXX="${TMPDIR1}/${TMPB}.cxx"
TMPL="${TMPDIR1}/${TMPB}.lo"
TMPA="${TMPDIR1}/lib${TMPB}.la"
TMPE="${TMPDIR1}/${TMPB}.exe"

rm -f config.log

# Print a helpful header at the top of config.log
echo "# QEMU configure log $(date)" >> config.log
printf "# Configured with:" >> config.log
printf " '%s'" "$0" "$@" >> config.log
echo >> config.log
echo "#" >> config.log

error_exit() {
    echo
    echo "ERROR: $1"
    while test -n "$2"; do
        echo "       $2"
        shift
    done
    echo
    exit 1
}

do_compiler() {
    # Run the compiler, capturing its output to the log. First argument
    # is compiler binary to execute.
    local compiler="$1"
    shift
    echo $compiler "$@" >> config.log
    $compiler "$@" >> config.log 2>&1 || return $?
    # Test passed. If this is an --enable-werror build, rerun
    # the test with -Werror and bail out if it fails. This
    # makes warning-generating-errors in configure test code
    # obvious to developers.
    if test "$werror" != "yes"; then
        return 0
    fi
    # Don't bother rerunning the compile if we were already using -Werror
    case "$*" in
        *-Werror*)
           return 0
        ;;
    esac
    echo $compiler -Werror "$@" >> config.log
    $compiler -Werror "$@" >> config.log 2>&1 && return $?
    error_exit "configure test passed without -Werror but failed with -Werror." \
        "This is probably a bug in the configure script. The failing command" \
        "will be at the bottom of config.log." \
        "You can run configure with --disable-werror to bypass this check."
}

do_cc() {
    do_compiler "$cc" "$@"
}

do_cxx() {
    do_compiler "$cxx" "$@"
}

update_cxxflags() {
    # Set QEMU_CXXFLAGS from QEMU_CFLAGS by filtering out those
    # options which some versions of GCC's C++ compiler complain about
    # because they only make sense for C programs.
    QEMU_CXXFLAGS=
    for arg in $QEMU_CFLAGS; do
        case $arg in
            -Wstrict-prototypes|-Wmissing-prototypes|-Wnested-externs|\
            -Wold-style-declaration|-Wold-style-definition|-Wredundant-decls)
                ;;
            *)
                QEMU_CXXFLAGS=${QEMU_CXXFLAGS:+$QEMU_CXXFLAGS }$arg
                ;;
        esac
    done
}

compile_object() {
  local_cflags="$1"
  do_cc $QEMU_CFLAGS $local_cflags -c -o $TMPO $TMPC
}

compile_prog() {
  local_cflags="$1"
  local_ldflags="$2"
  do_cc $QEMU_CFLAGS $local_cflags -o $TMPE $TMPC $LDFLAGS $local_ldflags
}

do_libtool() {
    local mode=$1
    shift
    # Run the compiler, capturing its output to the log.
    echo $libtool $mode --tag=CC $cc "$@" >> config.log
    $libtool $mode --tag=CC $cc "$@" >> config.log 2>&1 || return $?
    # Test passed. If this is an --enable-werror build, rerun
    # the test with -Werror and bail out if it fails. This
    # makes warning-generating-errors in configure test code
    # obvious to developers.
    if test "$werror" != "yes"; then
        return 0
    fi
    # Don't bother rerunning the compile if we were already using -Werror
    case "$*" in
        *-Werror*)
           return 0
        ;;
    esac
    echo $libtool $mode --tag=CC $cc -Werror "$@" >> config.log
    $libtool $mode --tag=CC $cc -Werror "$@" >> config.log 2>&1 && return $?
    error_exit "configure test passed without -Werror but failed with -Werror." \
        "This is probably a bug in the configure script. The failing command" \
        "will be at the bottom of config.log." \
        "You can run configure with --disable-werror to bypass this check."
}

libtool_prog() {
    do_libtool --mode=compile $QEMU_CFLAGS -c -fPIE -DPIE -o $TMPO $TMPC || return $?
    do_libtool --mode=link $LDFLAGS -o $TMPA $TMPL -rpath /usr/local/lib
}

# symbolically link $1 to $2.  Portable version of "ln -sf".
symlink() {
  rm -rf "$2"
  mkdir -p "$(dirname "$2")"
  ln -s "$1" "$2"
}

# check whether a command is available to this shell (may be either an
# executable or a builtin)
has() {
    type "$1" >/dev/null 2>&1
}

# search for an executable in PATH
path_of() {
    local_command="$1"
    local_ifs="$IFS"
    local_dir=""

    # pathname has a dir component?
    if [ "${local_command#*/}" != "$local_command" ]; then
        if [ -x "$local_command" ] && [ ! -d "$local_command" ]; then
            echo "$local_command"
            return 0
        fi
    fi
    if [ -z "$local_command" ]; then
        return 1
    fi

    IFS=:
    for local_dir in $PATH; do
        if [ -x "$local_dir/$local_command" ] && [ ! -d "$local_dir/$local_command" ]; then
            echo "$local_dir/$local_command"
            IFS="${local_ifs:-$(printf ' \t\n')}"
            return 0
        fi
    done
    # not found
    IFS="${local_ifs:-$(printf ' \t\n')}"
    return 1
}

have_backend () {
    echo "$trace_backends" | grep "$1" >/dev/null
}

# default parameters
source_path=`dirname "$0"`
cpu=""
iasl="iasl"
interp_prefix="/usr/gnemul/qemu-%M"
static="no"
cross_prefix=""
audio_drv_list=""
block_drv_rw_whitelist=""
block_drv_ro_whitelist=""
host_cc="cc"
libs_softmmu=""
libs_tools=""
audio_pt_int=""
audio_win_int=""
cc_i386=i386-pc-linux-gnu-gcc
libs_qga=""
debug_info="yes"
stack_protector=""

# Don't accept a target_list environment variable.
unset target_list

# Default value for a variable defining feature "foo".
#  * foo="no"  feature will only be used if --enable-foo arg is given
#  * foo=""    feature will be searched for, and if found, will be used
#              unless --disable-foo is given
#  * foo="yes" this value will only be set by --enable-foo flag.
#              feature will searched for,
#              if not found, configure exits with error
#
# Always add --enable-foo and --disable-foo command line args.
# Distributions want to ensure that several features are compiled in, and it
# is impossible without a --enable-foo that exits if a feature is not found.

bluez=""
brlapi=""
curl=""
curses=""
docs=""
fdt=""
netmap="no"
pixman=""
sdl=""
sdlabi="1.2"
virtfs=""
vnc="yes"
sparse="no"
uuid=""
vde=""
vnc_sasl=""
vnc_jpeg=""
vnc_png=""
xen=""
xen_ctrl_version=""
xen_pci_passthrough=""
linux_aio=""
cap_ng=""
attr=""
libattr=""
xfs=""

vhost_net="no"
vhost_scsi="no"
kvm="no"
rdma=""
gprof="no"
debug_tcg="no"
debug="no"
fortify_source=""
strip_opt="yes"
tcg_interpreter="no"
bigendian="no"
mingw32="no"
gcov="no"
gcov_tool="gcov"
EXESUF=""
DSOSUF=".so"
LDFLAGS_SHARED="-shared"
modules="no"
prefix="/usr/local"
mandir="\${prefix}/share/man"
datadir="\${prefix}/share"
qemu_docdir="\${prefix}/share/doc/qemu"
bindir="\${prefix}/bin"
libdir="\${prefix}/lib"
libexecdir="\${prefix}/libexec"
includedir="\${prefix}/include"
sysconfdir="\${prefix}/etc"
local_statedir="\${prefix}/var"
confsuffix="/qemu"
slirp="yes"
oss_lib=""
bsd="no"
linux="no"
solaris="no"
profiler="no"
cocoa="no"
softmmu="yes"
linux_user="no"
bsd_user="no"
aix="no"
blobs="yes"
pkgversion=""
pie=""
zero_malloc=""
qom_cast_debug="yes"
trace_backends="nop"
trace_file="trace"
spice=""
rbd=""
smartcard=""
libusb=""
usb_redir=""
opengl=""
zlib="yes"
lzo=""
snappy=""
bzip2=""
guest_agent=""
guest_agent_with_vss="no"
guest_agent_ntddscsi="no"
guest_agent_msi=""
vss_win32_sdk=""
win_sdk="no"
want_tools="yes"
libiscsi=""
libnfs=""
coroutine=""
coroutine_pool=""
seccomp=""
glusterfs=""
glusterfs_discard="no"
glusterfs_zerofill="no"
archipelago="no"
openvstorage="no"
gtk=""
gtkabi=""
gtk_gl="no"
gnutls=""
gnutls_hash=""
nettle=""
gcrypt=""
vte=""
virglrenderer=""
tpm="yes"
libssh2=""
vhdx=""
numa=""
tcmalloc="no"
jemalloc="no"

# parse CC options first
for opt do
  optarg=`expr "x$opt" : 'x[^=]*=\(.*\)'`
  case "$opt" in
  --cross-prefix=*) cross_prefix="$optarg"
  ;;
  --cc=*) CC="$optarg"
  ;;
  --cxx=*) CXX="$optarg"
  ;;
  --source-path=*) source_path="$optarg"
  ;;
  --cpu=*) cpu="$optarg"
  ;;
  --extra-cflags=*) QEMU_CFLAGS="$QEMU_CFLAGS $optarg"
                    EXTRA_CFLAGS="$optarg"
  ;;
  --extra-ldflags=*) LDFLAGS="$LDFLAGS $optarg"
                     EXTRA_LDFLAGS="$optarg"
  ;;
  --enable-debug-info) debug_info="yes"
  ;;
  --disable-debug-info) debug_info="no"
  ;;
  esac
done
# OS specific
# Using uname is really, really broken.  Once we have the right set of checks
# we can eliminate its usage altogether.

# Preferred compiler:
#  ${CC} (if set)
#  ${cross_prefix}gcc (if cross-prefix specified)
#  system compiler
if test -z "${CC}${cross_prefix}"; then
  cc="$host_cc"
else
  cc="${CC-${cross_prefix}gcc}"
fi

if test -z "${CXX}${cross_prefix}"; then
  cxx="c++"
else
  cxx="${CXX-${cross_prefix}g++}"
fi

ar="${AR-${cross_prefix}ar}"
as="${AS-${cross_prefix}as}"
cpp="${CPP-$cc -E}"
objcopy="${OBJCOPY-${cross_prefix}objcopy}"
ld="${LD-${cross_prefix}ld}"
libtool="${LIBTOOL-${cross_prefix}libtool}"
nm="${NM-${cross_prefix}nm}"
strip="${STRIP-${cross_prefix}strip}"
windres="${WINDRES-${cross_prefix}windres}"
pkg_config_exe="${PKG_CONFIG-${cross_prefix}pkg-config}"
query_pkg_config() {
    "${pkg_config_exe}" ${QEMU_PKG_CONFIG_FLAGS} "$@"
}
pkg_config=query_pkg_config
sdl_config="${SDL_CONFIG-${cross_prefix}sdl-config}"
sdl2_config="${SDL2_CONFIG-${cross_prefix}sdl2-config}"

# If the user hasn't specified ARFLAGS, default to 'rv', just as make does.
ARFLAGS="${ARFLAGS-rv}"

# default flags for all hosts
QEMU_CFLAGS="-fno-strict-aliasing -fno-common $QEMU_CFLAGS"
QEMU_CFLAGS="-Wall -Wundef -Wwrite-strings -Wmissing-prototypes $QEMU_CFLAGS"
QEMU_CFLAGS="-Wstrict-prototypes -Wredundant-decls $QEMU_CFLAGS"
QEMU_CFLAGS="-D_GNU_SOURCE -D_FILE_OFFSET_BITS=64 -D_LARGEFILE_SOURCE $QEMU_CFLAGS"
QEMU_INCLUDES="-I. -I\$(SRC_PATH) -I\$(SRC_PATH)/include"
if test "$debug_info" = "yes"; then
    CFLAGS="-g $CFLAGS"
    LDFLAGS="-g $LDFLAGS"
fi

# make source path absolute
source_path=`cd "$source_path"; pwd`

# running configure in the source tree?
# we know that's the case if configure is there.
if test -f "./configure"; then
    pwd_is_source_path="y"
else
    pwd_is_source_path="n"
fi

check_define() {
cat > $TMPC <<EOF
#if !defined($1)
#error $1 not defined
#endif
int main(void) { return 0; }
EOF
  compile_object
}

check_include() {
cat > $TMPC <<EOF
#include <$1>
int main(void) { return 0; }
EOF
  compile_object
}

write_c_skeleton() {
    cat > $TMPC <<EOF
int main(void) { return 0; }
EOF
}

if check_define __linux__ ; then
  targetos="Linux"
elif check_define _WIN32 ; then
  targetos='MINGW32'
elif check_define __OpenBSD__ ; then
  targetos='OpenBSD'
elif check_define __sun__ ; then
  targetos='SunOS'
elif check_define __HAIKU__ ; then
  targetos='Haiku'
else
  targetos=`uname -s`
fi

# Some host OSes need non-standard checks for which CPU to use.
# Note that these checks are broken for cross-compilation: if you're
# cross-compiling to one of these OSes then you'll need to specify
# the correct CPU with the --cpu option.
case $targetos in
Darwin)
  # on Leopard most of the system is 32-bit, so we have to ask the kernel if we can
  # run 64-bit userspace code.
  # If the user didn't specify a CPU explicitly and the kernel says this is
  # 64 bit hw, then assume x86_64. Otherwise fall through to the usual detection code.
  if test -z "$cpu" && test "$(sysctl -n hw.optional.x86_64)" = "1"; then
    cpu="x86_64"
  fi
  ;;
SunOS)
  # `uname -m` returns i86pc even on an x86_64 box, so default based on isainfo
  if test -z "$cpu" && test "$(isainfo -k)" = "amd64"; then
    cpu="x86_64"
  fi
esac

if test ! -z "$cpu" ; then
  # command line argument
  :
elif check_define __i386__ ; then
  cpu="i386"
elif check_define __x86_64__ ; then
  if check_define __ILP32__ ; then
    cpu="x32"
  else
    cpu="x86_64"
  fi
elif check_define __sparc__ ; then
  if check_define __arch64__ ; then
    cpu="sparc64"
  else
    cpu="sparc"
  fi
elif check_define _ARCH_PPC ; then
  if check_define _ARCH_PPC64 ; then
    cpu="ppc64"
  else
    cpu="ppc"
  fi
elif check_define __mips__ ; then
  cpu="mips"
elif check_define __ia64__ ; then
  cpu="ia64"
elif check_define __s390__ ; then
  if check_define __s390x__ ; then
    cpu="s390x"
  else
    cpu="s390"
  fi
elif check_define __arm__ ; then
  cpu="arm"
elif check_define __aarch64__ ; then
  cpu="aarch64"
elif check_define __hppa__ ; then
  cpu="hppa"
else
  cpu=`uname -m`
fi

ARCH=
# Normalise host CPU name and set ARCH.
# Note that this case should only have supported host CPUs, not guests.
case "$cpu" in
  ia64|ppc|ppc64|s390|s390x|sparc64|x32)
    cpu="$cpu"
  ;;
  i386|i486|i586|i686|i86pc|BePC)
    cpu="i386"
  ;;
  x86_64|amd64)
    cpu="x86_64"
  ;;
  armv*b|armv*l|arm)
    cpu="arm"
  ;;
  aarch64)
    cpu="aarch64"
  ;;
  mips*)
    cpu="mips"
  ;;
  sparc|sun4[cdmuv])
    cpu="sparc"
  ;;
  *)
    # This will result in either an error or falling back to TCI later
    ARCH=unknown
  ;;
esac
if test -z "$ARCH"; then
  ARCH="$cpu"
fi

# OS specific

# host *BSD for user mode
HOST_VARIANT_DIR=""

case $targetos in
CYGWIN*)
  mingw32="yes"
  QEMU_CFLAGS="-mno-cygwin $QEMU_CFLAGS"
  audio_possible_drivers="sdl"
  audio_drv_list="sdl"
;;
MINGW32*)
  mingw32="yes"
  audio_possible_drivers="dsound sdl"
  if check_include dsound.h; then
    audio_drv_list="dsound"
  else
    audio_drv_list=""
  fi
;;
GNU/kFreeBSD)
  bsd="yes"
  audio_drv_list="oss"
  audio_possible_drivers="oss sdl pa"
;;
FreeBSD)
  bsd="yes"
  make="${MAKE-gmake}"
  audio_drv_list="oss"
  audio_possible_drivers="oss sdl pa"
  # needed for kinfo_getvmmap(3) in libutil.h
  LIBS="-lutil $LIBS"
  netmap=""  # enable netmap autodetect
  HOST_VARIANT_DIR="freebsd"
;;
DragonFly)
  bsd="yes"
  make="${MAKE-gmake}"
  audio_drv_list="oss"
  audio_possible_drivers="oss sdl pa"
  HOST_VARIANT_DIR="dragonfly"
;;
NetBSD)
  bsd="yes"
  make="${MAKE-gmake}"
  audio_drv_list="oss"
  audio_possible_drivers="oss sdl"
  oss_lib="-lossaudio"
  HOST_VARIANT_DIR="netbsd"
;;
OpenBSD)
  bsd="yes"
  make="${MAKE-gmake}"
  audio_drv_list="sdl"
  audio_possible_drivers="sdl"
  HOST_VARIANT_DIR="openbsd"
;;
Darwin)
  bsd="yes"
  darwin="yes"
  LDFLAGS_SHARED="-bundle -undefined dynamic_lookup"
  if [ "$cpu" = "x86_64" ] ; then
    QEMU_CFLAGS="-arch x86_64 $QEMU_CFLAGS"
    LDFLAGS="-arch x86_64 $LDFLAGS"
  fi
  cocoa="yes"
  audio_drv_list="coreaudio"
  audio_possible_drivers="coreaudio sdl"
  LDFLAGS="-framework CoreFoundation -framework IOKit $LDFLAGS"
  libs_softmmu="-F/System/Library/Frameworks -framework Cocoa -framework IOKit $libs_softmmu"
  # Disable attempts to use ObjectiveC features in os/object.h since they
  # won't work when we're compiling with gcc as a C compiler.
  QEMU_CFLAGS="-DOS_OBJECT_USE_OBJC=0 $QEMU_CFLAGS"
  HOST_VARIANT_DIR="darwin"
;;
SunOS)
  solaris="yes"
  make="${MAKE-gmake}"
  install="${INSTALL-ginstall}"
  ld="gld"
  smbd="${SMBD-/usr/sfw/sbin/smbd}"
  needs_libsunmath="no"
  solarisrev=`uname -r | cut -f2 -d.`
  if [ "$cpu" = "i386" -o "$cpu" = "x86_64" ] ; then
    if test "$solarisrev" -le 9 ; then
      if test -f /opt/SUNWspro/prod/lib/libsunmath.so.1; then
        needs_libsunmath="yes"
        QEMU_CFLAGS="-I/opt/SUNWspro/prod/include/cc $QEMU_CFLAGS"
        LDFLAGS="-L/opt/SUNWspro/prod/lib -R/opt/SUNWspro/prod/lib $LDFLAGS"
        LIBS="-lsunmath $LIBS"
      else
        error_exit "QEMU will not link correctly on Solaris 8/X86 or 9/x86 without" \
            "libsunmath from the Sun Studio compilers tools, due to a lack of" \
            "C99 math features in libm.so in Solaris 8/x86 and Solaris 9/x86" \
            "Studio 11 can be downloaded from www.sun.com."
      fi
    fi
  fi
  if test -f /usr/include/sys/soundcard.h ; then
    audio_drv_list="oss"
  fi
  audio_possible_drivers="oss sdl"
# needed for CMSG_ macros in sys/socket.h
  QEMU_CFLAGS="-D_XOPEN_SOURCE=600 $QEMU_CFLAGS"
# needed for TIOCWIN* defines in termios.h
  QEMU_CFLAGS="-D__EXTENSIONS__ $QEMU_CFLAGS"
  QEMU_CFLAGS="-std=gnu99 $QEMU_CFLAGS"
  solarisnetlibs="-lsocket -lnsl -lresolv"
  LIBS="$solarisnetlibs $LIBS"
  libs_qga="$solarisnetlibs $libs_qga"
;;
AIX)
  aix="yes"
  make="${MAKE-gmake}"
;;
Haiku)
  haiku="yes"
  QEMU_CFLAGS="-DB_USE_POSITIVE_POSIX_ERRORS $QEMU_CFLAGS"
  LIBS="-lposix_error_mapper -lnetwork $LIBS"
;;
*)
  audio_drv_list="oss"
  audio_possible_drivers="oss alsa sdl pa"
  linux="yes"
  linux_user="yes"
  kvm="yes"
  vhost_net="yes"
  vhost_scsi="yes"
  QEMU_INCLUDES="-I\$(SRC_PATH)/linux-headers -I$(pwd)/linux-headers $QEMU_INCLUDES"
;;
esac

if [ "$bsd" = "yes" ] ; then
  if [ "$darwin" != "yes" ] ; then
    bsd_user="yes"
  fi
fi

: ${make=${MAKE-make}}
: ${install=${INSTALL-install}}
: ${python=${PYTHON-python}}
: ${smbd=${SMBD-/usr/sbin/smbd}}

# Default objcc to clang if available, otherwise use CC
if has clang; then
  objcc=clang
else
  objcc="$cc"
fi

if test "$mingw32" = "yes" ; then
  EXESUF=".exe"
  DSOSUF=".dll"
  QEMU_CFLAGS="-DWIN32_LEAN_AND_MEAN -DWINVER=0x501 $QEMU_CFLAGS"
  # enable C99/POSIX format strings (needs mingw32-runtime 3.15 or later)
  QEMU_CFLAGS="-D__USE_MINGW_ANSI_STDIO=1 $QEMU_CFLAGS"
  # MinGW needs -mthreads for TLS and macro _MT.
  QEMU_CFLAGS="-mthreads $QEMU_CFLAGS"
  LIBS="-lwinmm -lws2_32 -liphlpapi $LIBS"
  write_c_skeleton;
  if compile_prog "" "-liberty" ; then
    LIBS="-liberty $LIBS"
  fi
  prefix="c:/Program Files/QEMU"
  mandir="\${prefix}"
  datadir="\${prefix}"
  qemu_docdir="\${prefix}"
  bindir="\${prefix}"
  sysconfdir="\${prefix}"
  local_statedir=
  confsuffix=""
  libs_qga="-lws2_32 -lwinmm -lpowrprof -liphlpapi -lnetapi32 $libs_qga"
fi

werror=""

for opt do
  optarg=`expr "x$opt" : 'x[^=]*=\(.*\)'`
  case "$opt" in
  --help|-h) show_help=yes
  ;;
  --version|-V) exec cat $source_path/VERSION
  ;;
  --prefix=*) prefix="$optarg"
  ;;
  --interp-prefix=*) interp_prefix="$optarg"
  ;;
  --source-path=*)
  ;;
  --cross-prefix=*)
  ;;
  --cc=*)
  ;;
  --host-cc=*) host_cc="$optarg"
  ;;
  --cxx=*)
  ;;
  --iasl=*) iasl="$optarg"
  ;;
  --objcc=*) objcc="$optarg"
  ;;
  --make=*) make="$optarg"
  ;;
  --install=*) install="$optarg"
  ;;
  --python=*) python="$optarg"
  ;;
  --gcov=*) gcov_tool="$optarg"
  ;;
  --smbd=*) smbd="$optarg"
  ;;
  --extra-cflags=*)
  ;;
  --extra-ldflags=*)
  ;;
  --enable-debug-info)
  ;;
  --disable-debug-info)
  ;;
  --enable-modules)
      modules="yes"
  ;;
  --disable-modules)
      modules="no"
  ;;
  --cpu=*)
  ;;
  --target-list=*) target_list="$optarg"
  ;;
  --enable-trace-backends=*) trace_backends="$optarg"
  ;;
  # XXX: backwards compatibility
  --enable-trace-backend=*) trace_backends="$optarg"
  ;;
  --with-trace-file=*) trace_file="$optarg"
  ;;
  --enable-gprof) gprof="yes"
  ;;
  --enable-gcov) gcov="yes"
  ;;
  --static)
    static="yes"
    LDFLAGS="-static $LDFLAGS"
    QEMU_PKG_CONFIG_FLAGS="--static $QEMU_PKG_CONFIG_FLAGS"
  ;;
  --mandir=*) mandir="$optarg"
  ;;
  --bindir=*) bindir="$optarg"
  ;;
  --libdir=*) libdir="$optarg"
  ;;
  --libexecdir=*) libexecdir="$optarg"
  ;;
  --includedir=*) includedir="$optarg"
  ;;
  --datadir=*) datadir="$optarg"
  ;;
  --with-confsuffix=*) confsuffix="$optarg"
  ;;
  --docdir=*) qemu_docdir="$optarg"
  ;;
  --sysconfdir=*) sysconfdir="$optarg"
  ;;
  --localstatedir=*) local_statedir="$optarg"
  ;;
  --sbindir=*|--sharedstatedir=*|\
  --oldincludedir=*|--datarootdir=*|--infodir=*|--localedir=*|\
  --htmldir=*|--dvidir=*|--pdfdir=*|--psdir=*)
    # These switches are silently ignored, for compatibility with
    # autoconf-generated configure scripts. This allows QEMU's
    # configure to be used by RPM and similar macros that set
    # lots of directory switches by default.
  ;;
  --with-system-pixman) pixman="system"
  ;;
  --without-system-pixman) pixman="internal"
  ;;
  --without-pixman) pixman="none"
  ;;
  --disable-sdl) sdl="no"
  ;;
  --enable-sdl) sdl="yes"
  ;;
  --with-sdlabi=*) sdlabi="$optarg"
  ;;
  --disable-qom-cast-debug) qom_cast_debug="no"
  ;;
  --enable-qom-cast-debug) qom_cast_debug="yes"
  ;;
  --disable-virtfs) virtfs="no"
  ;;
  --enable-virtfs) virtfs="yes"
  ;;
  --disable-vnc) vnc="no"
  ;;
  --enable-vnc) vnc="yes"
  ;;
  --oss-lib=*) oss_lib="$optarg"
  ;;
  --audio-drv-list=*) audio_drv_list="$optarg"
  ;;
  --block-drv-rw-whitelist=*|--block-drv-whitelist=*) block_drv_rw_whitelist=`echo "$optarg" | sed -e 's/,/ /g'`
  ;;
  --block-drv-ro-whitelist=*) block_drv_ro_whitelist=`echo "$optarg" | sed -e 's/,/ /g'`
  ;;
  --enable-debug-tcg) debug_tcg="yes"
  ;;
  --disable-debug-tcg) debug_tcg="no"
  ;;
  --enable-debug)
      # Enable debugging options that aren't excessively noisy
      debug_tcg="yes"
      debug="yes"
      strip_opt="no"
      fortify_source="no"
  ;;
  --enable-sparse) sparse="yes"
  ;;
  --disable-sparse) sparse="no"
  ;;
  --disable-strip) strip_opt="no"
  ;;
  --disable-vnc-sasl) vnc_sasl="no"
  ;;
  --enable-vnc-sasl) vnc_sasl="yes"
  ;;
  --disable-vnc-jpeg) vnc_jpeg="no"
  ;;
  --enable-vnc-jpeg) vnc_jpeg="yes"
  ;;
  --disable-vnc-png) vnc_png="no"
  ;;
  --enable-vnc-png) vnc_png="yes"
  ;;
  --disable-slirp) slirp="no"
  ;;
  --disable-uuid) uuid="no"
  ;;
  --enable-uuid) uuid="yes"
  ;;
  --disable-vde) vde="no"
  ;;
  --enable-vde) vde="yes"
  ;;
  --disable-netmap) netmap="no"
  ;;
  --enable-netmap) netmap="yes"
  ;;
  --disable-xen) xen="no"
  ;;
  --enable-xen) xen="yes"
  ;;
  --disable-xen-pci-passthrough) xen_pci_passthrough="no"
  ;;
  --enable-xen-pci-passthrough) xen_pci_passthrough="yes"
  ;;
  --disable-brlapi) brlapi="no"
  ;;
  --enable-brlapi) brlapi="yes"
  ;;
  --disable-bluez) bluez="no"
  ;;
  --enable-bluez) bluez="yes"
  ;;
  --disable-kvm) kvm="no"
  ;;
  --enable-kvm) kvm="yes"
  ;;
  --disable-tcg-interpreter) tcg_interpreter="no"
  ;;
  --enable-tcg-interpreter) tcg_interpreter="yes"
  ;;
  --disable-cap-ng)  cap_ng="no"
  ;;
  --enable-cap-ng) cap_ng="yes"
  ;;
  --disable-spice) spice="no"
  ;;
  --enable-spice) spice="yes"
  ;;
  --disable-libiscsi) libiscsi="no"
  ;;
  --enable-libiscsi) libiscsi="yes"
  ;;
  --disable-libnfs) libnfs="no"
  ;;
  --enable-libnfs) libnfs="yes"
  ;;
  --enable-profiler) profiler="yes"
  ;;
  --disable-cocoa) cocoa="no"
  ;;
  --enable-cocoa)
      cocoa="yes" ;
      audio_drv_list="coreaudio `echo $audio_drv_list | sed s,coreaudio,,g`"
  ;;
  --disable-system) softmmu="no"
  ;;
  --enable-system) softmmu="yes"
  ;;
  --disable-user)
      linux_user="no" ;
      bsd_user="no" ;
  ;;
  --enable-user) ;;
  --disable-linux-user) linux_user="no"
  ;;
  --enable-linux-user) linux_user="yes"
  ;;
  --disable-bsd-user) bsd_user="no"
  ;;
  --enable-bsd-user) bsd_user="yes"
  ;;
  --enable-pie) pie="yes"
  ;;
  --disable-pie) pie="no"
  ;;
  --enable-werror) werror="yes"
  ;;
  --disable-werror) werror="no"
  ;;
  --enable-stack-protector) stack_protector="yes"
  ;;
  --disable-stack-protector) stack_protector="no"
  ;;
  --disable-curses) curses="no"
  ;;
  --enable-curses) curses="yes"
  ;;
  --disable-curl) curl="no"
  ;;
  --enable-curl) curl="yes"
  ;;
  --disable-fdt) fdt="no"
  ;;
  --enable-fdt) fdt="yes"
  ;;
  --disable-linux-aio) linux_aio="no"
  ;;
  --enable-linux-aio) linux_aio="yes"
  ;;
  --disable-attr) attr="no"
  ;;
  --enable-attr) attr="yes"
  ;;
  --disable-blobs) blobs="no"
  ;;
  --with-pkgversion=*) pkgversion=" ($optarg)"
  ;;
  --with-coroutine=*) coroutine="$optarg"
  ;;
  --disable-coroutine-pool) coroutine_pool="no"
  ;;
  --enable-coroutine-pool) coroutine_pool="yes"
  ;;
  --disable-docs) docs="no"
  ;;
  --enable-docs) docs="yes"
  ;;
  --disable-vhost-net) vhost_net="no"
  ;;
  --enable-vhost-net) vhost_net="yes"
  ;;
  --disable-vhost-scsi) vhost_scsi="no"
  ;;
  --enable-vhost-scsi) vhost_scsi="yes"
  ;;
  --disable-opengl) opengl="no"
  ;;
  --enable-opengl) opengl="yes"
  ;;
  --disable-rbd) rbd="no"
  ;;
  --enable-rbd) rbd="yes"
  ;;
  --disable-xfsctl) xfs="no"
  ;;
  --enable-xfsctl) xfs="yes"
  ;;
  --disable-smartcard) smartcard="no"
  ;;
  --enable-smartcard) smartcard="yes"
  ;;
  --disable-libusb) libusb="no"
  ;;
  --enable-libusb) libusb="yes"
  ;;
  --disable-usb-redir) usb_redir="no"
  ;;
  --enable-usb-redir) usb_redir="yes"
  ;;
  --disable-zlib-test) zlib="no"
  ;;
  --disable-lzo) lzo="no"
  ;;
  --enable-lzo) lzo="yes"
  ;;
  --disable-snappy) snappy="no"
  ;;
  --enable-snappy) snappy="yes"
  ;;
  --disable-bzip2) bzip2="no"
  ;;
  --enable-bzip2) bzip2="yes"
  ;;
  --enable-guest-agent) guest_agent="yes"
  ;;
  --disable-guest-agent) guest_agent="no"
  ;;
  --enable-guest-agent-msi) guest_agent_msi="yes"
  ;;
  --disable-guest-agent-msi) guest_agent_msi="no"
  ;;
  --with-vss-sdk) vss_win32_sdk=""
  ;;
  --with-vss-sdk=*) vss_win32_sdk="$optarg"
  ;;
  --without-vss-sdk) vss_win32_sdk="no"
  ;;
  --with-win-sdk) win_sdk=""
  ;;
  --with-win-sdk=*) win_sdk="$optarg"
  ;;
  --without-win-sdk) win_sdk="no"
  ;;
  --enable-tools) want_tools="yes"
  ;;
  --disable-tools) want_tools="no"
  ;;
  --enable-seccomp) seccomp="yes"
  ;;
  --disable-seccomp) seccomp="no"
  ;;
  --disable-glusterfs) glusterfs="no"
  ;;
  --enable-glusterfs) glusterfs="yes"
  ;;
  --disable-archipelago) archipelago="no"
  ;;
  --enable-archipelago) archipelago="yes"
  ;;
  --disable-openvstorage) openvstorage="no"
  ;;
  --enable-openvstorage) openvstorage="yes"
  ;;
  --disable-virtio-blk-data-plane|--enable-virtio-blk-data-plane)
      echo "$0: $opt is obsolete, virtio-blk data-plane is always on" >&2
  ;;
  --disable-gtk) gtk="no"
  ;;
  --enable-gtk) gtk="yes"
  ;;
  --disable-gnutls) gnutls="no"
  ;;
  --enable-gnutls) gnutls="yes"
  ;;
  --disable-nettle) nettle="no"
  ;;
  --enable-nettle) nettle="yes"
  ;;
  --disable-gcrypt) gcrypt="no"
  ;;
  --enable-gcrypt) gcrypt="yes"
  ;;
  --enable-rdma) rdma="yes"
  ;;
  --disable-rdma) rdma="no"
  ;;
  --with-gtkabi=*) gtkabi="$optarg"
  ;;
  --disable-vte) vte="no"
  ;;
  --enable-vte) vte="yes"
  ;;
  --disable-virglrenderer) virglrenderer="no"
  ;;
  --enable-virglrenderer) virglrenderer="yes"
  ;;
  --disable-tpm) tpm="no"
  ;;
  --enable-tpm) tpm="yes"
  ;;
  --disable-libssh2) libssh2="no"
  ;;
  --enable-libssh2) libssh2="yes"
  ;;
  --enable-vhdx) vhdx="yes"
  ;;
  --disable-vhdx) vhdx="no"
  ;;
  --disable-numa) numa="no"
  ;;
  --enable-numa) numa="yes"
  ;;
  --disable-tcmalloc) tcmalloc="no"
  ;;
  --enable-tcmalloc) tcmalloc="yes"
  ;;
  --disable-jemalloc) jemalloc="no"
  ;;
  --enable-jemalloc) jemalloc="yes"
  ;;
  *)
      echo "ERROR: unknown option $opt"
      echo "Try '$0 --help' for more information"
      exit 1
  ;;
  esac
done

if ! has $python; then
  error_exit "Python not found. Use --python=/path/to/python"
fi

# Note that if the Python conditional here evaluates True we will exit
# with status 1 which is a shell 'false' value.
if ! $python -c 'import sys; sys.exit(sys.version_info < (2,6) or sys.version_info >= (3,))'; then
  error_exit "Cannot use '$python', Python 2.6 or later is required." \
      "Note that Python 3 or later is not yet supported." \
      "Use --python=/path/to/python to specify a supported Python."
fi

# Suppress writing compiled files
python="$python -B"

case "$cpu" in
    ppc)
           CPU_CFLAGS="-m32"
           LDFLAGS="-m32 $LDFLAGS"
           ;;
    ppc64)
           CPU_CFLAGS="-m64"
           LDFLAGS="-m64 $LDFLAGS"
           ;;
    sparc)
           LDFLAGS="-m32 $LDFLAGS"
           CPU_CFLAGS="-m32 -mcpu=ultrasparc"
           ;;
    sparc64)
           LDFLAGS="-m64 $LDFLAGS"
           CPU_CFLAGS="-m64 -mcpu=ultrasparc"
           ;;
    s390)
           CPU_CFLAGS="-m31"
           LDFLAGS="-m31 $LDFLAGS"
           ;;
    s390x)
           CPU_CFLAGS="-m64"
           LDFLAGS="-m64 $LDFLAGS"
           ;;
    i386)
           CPU_CFLAGS="-m32"
           LDFLAGS="-m32 $LDFLAGS"
           cc_i386='$(CC) -m32'
           ;;
    x86_64)
           CPU_CFLAGS="-m64"
           LDFLAGS="-m64 $LDFLAGS"
           cc_i386='$(CC) -m32'
           ;;
    x32)
           CPU_CFLAGS="-mx32"
           LDFLAGS="-mx32 $LDFLAGS"
           cc_i386='$(CC) -m32'
           ;;
    # No special flags required for other host CPUs
esac

QEMU_CFLAGS="$CPU_CFLAGS $QEMU_CFLAGS"
EXTRA_CFLAGS="$CPU_CFLAGS $EXTRA_CFLAGS"

default_target_list=""

mak_wilds=""

if [ "$softmmu" = "yes" ]; then
    mak_wilds="${mak_wilds} $source_path/default-configs/*-softmmu.mak"
fi
if [ "$linux_user" = "yes" ]; then
    mak_wilds="${mak_wilds} $source_path/default-configs/*-linux-user.mak"
fi
if [ "$bsd_user" = "yes" ]; then
    mak_wilds="${mak_wilds} $source_path/default-configs/*-bsd-user.mak"
fi

for config in $mak_wilds; do
    default_target_list="${default_target_list} $(basename "$config" .mak)"
done

if test x"$show_help" = x"yes" ; then
cat << EOF

Usage: configure [options]
Options: [defaults in brackets after descriptions]

Standard options:
  --help                   print this message
  --prefix=PREFIX          install in PREFIX [$prefix]
  --interp-prefix=PREFIX   where to find shared libraries, etc.
                           use %M for cpu name [$interp_prefix]
  --target-list=LIST       set target list (default: build everything)
$(echo Available targets: $default_target_list | \
  fold -s -w 53 | sed -e 's/^/                           /')

Advanced options (experts only):
  --source-path=PATH       path of source code [$source_path]
  --cross-prefix=PREFIX    use PREFIX for compile tools [$cross_prefix]
  --cc=CC                  use C compiler CC [$cc]
  --iasl=IASL              use ACPI compiler IASL [$iasl]
  --host-cc=CC             use C compiler CC [$host_cc] for code run at
                           build time
  --cxx=CXX                use C++ compiler CXX [$cxx]
  --objcc=OBJCC            use Objective-C compiler OBJCC [$objcc]
  --extra-cflags=CFLAGS    append extra C compiler flags QEMU_CFLAGS
  --extra-ldflags=LDFLAGS  append extra linker flags LDFLAGS
  --make=MAKE              use specified make [$make]
  --install=INSTALL        use specified install [$install]
  --python=PYTHON          use specified python [$python]
  --smbd=SMBD              use specified smbd [$smbd]
  --static                 enable static build [$static]
  --mandir=PATH            install man pages in PATH
  --datadir=PATH           install firmware in PATH$confsuffix
  --docdir=PATH            install documentation in PATH$confsuffix
  --bindir=PATH            install binaries in PATH
  --libdir=PATH            install libraries in PATH
  --sysconfdir=PATH        install config in PATH$confsuffix
  --localstatedir=PATH     install local state in PATH (set at runtime on win32)
  --with-confsuffix=SUFFIX suffix for QEMU data inside datadir/libdir/sysconfdir [$confsuffix]
  --enable-debug           enable common debug build options
  --disable-strip          disable stripping binaries
  --disable-werror         disable compilation abort on warning
  --disable-stack-protector disable compiler-provided stack protection
  --audio-drv-list=LIST    set audio drivers list:
                           Available drivers: $audio_possible_drivers
  --block-drv-whitelist=L  Same as --block-drv-rw-whitelist=L
  --block-drv-rw-whitelist=L
                           set block driver read-write whitelist
                           (affects only QEMU, not qemu-img)
  --block-drv-ro-whitelist=L
                           set block driver read-only whitelist
                           (affects only QEMU, not qemu-img)
  --enable-trace-backends=B Set trace backend
                           Available backends: $($python $source_path/scripts/tracetool.py --list-backends)
  --with-trace-file=NAME   Full PATH,NAME of file to store traces
                           Default:trace-<pid>
  --disable-slirp          disable SLIRP userspace network connectivity
  --enable-tcg-interpreter enable TCG with bytecode interpreter (TCI)
  --oss-lib                path to OSS library
  --cpu=CPU                Build for host CPU [$cpu]
  --with-coroutine=BACKEND coroutine backend. Supported options:
                           gthread, ucontext, sigaltstack, windows
<<<<<<< HEAD
=======
  --disable-coroutine-pool disable coroutine freelist (worse performance)
  --enable-coroutine-pool  enable coroutine freelist (better performance)
  --enable-glusterfs       enable GlusterFS backend
  --disable-glusterfs      disable GlusterFS backend
  --enable-archipelago     enable Archipelago backend
  --disable-archipelago    disable Archipelago backend
  --enable-openvstorage    enable OpenvStorage backend
  --disable-openvstorage   disable OpenvStorage backend
>>>>>>> 0cfaaa58
  --enable-gcov            enable test coverage analysis with gcov
  --gcov=GCOV              use specified gcov [$gcov_tool]
  --disable-blobs          disable installing provided firmware blobs
  --with-vss-sdk=SDK-path  enable Windows VSS support in QEMU Guest Agent
  --with-win-sdk=SDK-path  path to Windows Platform SDK (to build VSS .tlb)

Optional features, enabled with --enable-FEATURE and
disabled with --disable-FEATURE, default is enabled if available:

  system          all system emulation targets
  user            supported user emulation targets
  linux-user      all linux usermode emulation targets
  bsd-user        all BSD usermode emulation targets
  docs            build documentation
  guest-agent     build the QEMU Guest Agent
  guest-agent-msi build guest agent Windows MSI installation package
  pie             Position Independent Executables
  modules         modules support
  debug-tcg       TCG debugging (default is disabled)
  debug-info      debugging information
  sparse          sparse checker

  gnutls          GNUTLS cryptography support
  nettle          nettle cryptography support
  gcrypt          libgcrypt cryptography support
  sdl             SDL UI
  --with-sdlabi     select preferred SDL ABI 1.2 or 2.0
  gtk             gtk UI
  --with-gtkabi     select preferred GTK ABI 2.0 or 3.0
  vte             vte support for the gtk UI
  curses          curses UI
  vnc             VNC UI support
  vnc-sasl        SASL encryption for VNC server
  vnc-jpeg        JPEG lossy compression for VNC server
  vnc-png         PNG compression for VNC server
  cocoa           Cocoa UI (Mac OS X only)
  virtfs          VirtFS
  xen             xen backend driver support
  xen-pci-passthrough
  brlapi          BrlAPI (Braile)
  curl            curl connectivity
  fdt             fdt device tree
  bluez           bluez stack connectivity
  kvm             KVM acceleration support
  rdma            RDMA-based migration support
  uuid            uuid support
  vde             support for vde network
  netmap          support for netmap network
  linux-aio       Linux AIO support
  cap-ng          libcap-ng support
  attr            attr and xattr support
  vhost-net       vhost-net acceleration support
  spice           spice
  rbd             rados block device (rbd)
  libiscsi        iscsi support
  libnfs          nfs support
  smartcard       smartcard support (libcacard)
  libusb          libusb (for usb passthrough)
  usb-redir       usb network redirection support
  lzo             support of lzo compression library
  snappy          support of snappy compression library
  bzip2           support of bzip2 compression library
                  (for reading bzip2-compressed dmg images)
  seccomp         seccomp support
  coroutine-pool  coroutine freelist (better performance)
  glusterfs       GlusterFS backend
  archipelago     Archipelago backend
  tpm             TPM support
  libssh2         ssh block device support
  vhdx            support for the Microsoft VHDX image format
  numa            libnuma support
  tcmalloc        tcmalloc support
  jemalloc        jemalloc support

NOTE: The object files are built at the place where configure is launched
EOF
exit 0
fi

# Now we have handled --enable-tcg-interpreter and know we're not just
# printing the help message, bail out if the host CPU isn't supported.
if test "$ARCH" = "unknown"; then
    if test "$tcg_interpreter" = "yes" ; then
        echo "Unsupported CPU = $cpu, will use TCG with TCI (experimental)"
        ARCH=tci
    else
        error_exit "Unsupported CPU = $cpu, try --enable-tcg-interpreter"
    fi
fi

# Consult white-list to determine whether to enable werror
# by default.  Only enable by default for git builds
z_version=`cut -f3 -d. $source_path/VERSION`

if test -z "$werror" ; then
    if test -d "$source_path/.git" -a \
        "$linux" = "yes" ; then
        werror="yes"
    else
        werror="no"
    fi
fi

# check that the C compiler works.
write_c_skeleton;
if compile_object ; then
  : C compiler works ok
else
    error_exit "\"$cc\" either does not exist or does not work"
fi
if ! compile_prog ; then
    error_exit "\"$cc\" cannot build an executable (is your linker broken?)"
fi

# Check that the C++ compiler exists and works with the C compiler
if has $cxx; then
    cat > $TMPC <<EOF
int c_function(void);
int main(void) { return c_function(); }
EOF

    compile_object

    cat > $TMPCXX <<EOF
extern "C" {
   int c_function(void);
}
int c_function(void) { return 42; }
EOF

    update_cxxflags

    if do_cxx $QEMU_CXXFLAGS -o $TMPE $TMPCXX $TMPO $LDFLAGS; then
        # C++ compiler $cxx works ok with C compiler $cc
        :
    else
        echo "C++ compiler $cxx does not work with C compiler $cc"
        echo "Disabling C++ specific optional code"
        cxx=
    fi
else
    echo "No C++ compiler available; disabling C++ specific optional code"
    cxx=
fi

gcc_flags="-Wold-style-declaration -Wold-style-definition -Wtype-limits"
gcc_flags="-Wformat-security -Wformat-y2k -Winit-self -Wignored-qualifiers $gcc_flags"
gcc_flags="-Wmissing-include-dirs -Wempty-body -Wnested-externs $gcc_flags"
gcc_flags="-Wendif-labels $gcc_flags"
gcc_flags="-Wno-initializer-overrides $gcc_flags"
gcc_flags="-Wno-string-plus-int $gcc_flags"
# Note that we do not add -Werror to gcc_flags here, because that would
# enable it for all configure tests. If a configure test failed due
# to -Werror this would just silently disable some features,
# so it's too error prone.

cc_has_warning_flag() {
    write_c_skeleton;

    # Use the positive sense of the flag when testing for -Wno-wombat
    # support (gcc will happily accept the -Wno- form of unknown
    # warning options).
    optflag="$(echo $1 | sed -e 's/^-Wno-/-W/')"
    compile_prog "-Werror $optflag" ""
}

for flag in $gcc_flags; do
    if cc_has_warning_flag $flag ; then
        QEMU_CFLAGS="$QEMU_CFLAGS $flag"
    fi
done

if test "$stack_protector" != "no"; then
  cat > $TMPC << EOF
int main(int argc, char *argv[])
{
    char arr[64], *p = arr, *c = argv[0];
    while (*c) {
        *p++ = *c++;
    }
    return 0;
}
EOF
  gcc_flags="-fstack-protector-strong -fstack-protector-all"
  sp_on=0
  for flag in $gcc_flags; do
    # We need to check both a compile and a link, since some compiler
    # setups fail only on a .c->.o compile and some only at link time
    if do_cc $QEMU_CFLAGS -Werror $flag -c -o $TMPO $TMPC &&
       compile_prog "-Werror $flag" ""; then
      QEMU_CFLAGS="$QEMU_CFLAGS $flag"
      LIBTOOLFLAGS="$LIBTOOLFLAGS -Wc,$flag"
      sp_on=1
      break
    fi
  done
  if test "$stack_protector" = yes; then
    if test $sp_on = 0; then
      error_exit "Stack protector not supported"
    fi
  fi
fi

# Workaround for http://gcc.gnu.org/PR55489.  Happens with -fPIE/-fPIC and
# large functions that use global variables.  The bug is in all releases of
# GCC, but it became particularly acute in 4.6.x and 4.7.x.  It is fixed in
# 4.7.3 and 4.8.0.  We should be able to delete this at the end of 2013.
cat > $TMPC << EOF
#if __GNUC__ == 4 && (__GNUC_MINOR__ == 6 || (__GNUC_MINOR__ == 7 && __GNUC_PATCHLEVEL__ <= 2))
int main(void) { return 0; }
#else
#error No bug in this compiler.
#endif
EOF
if compile_prog "-Werror -fno-gcse" "" ; then
  TRANSLATE_OPT_CFLAGS=-fno-gcse
fi

if test "$static" = "yes" ; then
  if test "$modules" = "yes" ; then
    error_exit "static and modules are mutually incompatible"
  fi
  if test "$pie" = "yes" ; then
    error_exit "static and pie are mutually incompatible"
  else
    pie="no"
  fi
fi

# Unconditional check for compiler __thread support
  cat > $TMPC << EOF
static __thread int tls_var;
int main(void) { return tls_var; }
EOF

if ! compile_prog "-Werror" "" ; then
    error_exit "Your compiler does not support the __thread specifier for " \
	"Thread-Local Storage (TLS). Please upgrade to a version that does."
fi

if test "$pie" = ""; then
  case "$cpu-$targetos" in
    i386-Linux|x86_64-Linux|x32-Linux|i386-OpenBSD|x86_64-OpenBSD)
      ;;
    *)
      pie="no"
      ;;
  esac
fi

if test "$pie" != "no" ; then
  cat > $TMPC << EOF

#ifdef __linux__
#  define THREAD __thread
#else
#  define THREAD
#endif

static THREAD int tls_var;

int main(void) { return tls_var; }

EOF
  if compile_prog "-fPIE -DPIE" "-pie"; then
    QEMU_CFLAGS="-fPIE -DPIE $QEMU_CFLAGS"
    LDFLAGS="-pie $LDFLAGS"
    pie="yes"
    if compile_prog "" "-Wl,-z,relro -Wl,-z,now" ; then
      LDFLAGS="-Wl,-z,relro -Wl,-z,now $LDFLAGS"
    fi
  else
    if test "$pie" = "yes"; then
      error_exit "PIE not available due to missing toolchain support"
    else
      echo "Disabling PIE due to missing toolchain support"
      pie="no"
    fi
  fi

  if compile_prog "-Werror -fno-pie" "-nopie"; then
    CFLAGS_NOPIE="-fno-pie"
    LDFLAGS_NOPIE="-nopie"
  fi
fi

# check for broken gcc and libtool in RHEL5
if test -n "$libtool" -a "$pie" != "no" ; then
  cat > $TMPC <<EOF

void *f(unsigned char *buf, int len);
void *g(unsigned char *buf, int len);

void *
f(unsigned char *buf, int len)
{
    return (void*)0L;
}

void *
g(unsigned char *buf, int len)
{
    return f(buf, len);
}

EOF
  if ! libtool_prog; then
    echo "Disabling libtool due to broken toolchain support"
    libtool=
  fi
fi

##########################################
# __sync_fetch_and_and requires at least -march=i486. Many toolchains
# use i686 as default anyway, but for those that don't, an explicit
# specification is necessary

if test "$cpu" = "i386"; then
  cat > $TMPC << EOF
static int sfaa(int *ptr)
{
  return __sync_fetch_and_and(ptr, 0);
}

int main(void)
{
  int val = 42;
  val = __sync_val_compare_and_swap(&val, 0, 1);
  sfaa(&val);
  return val;
}
EOF
  if ! compile_prog "" "" ; then
    QEMU_CFLAGS="-march=i486 $QEMU_CFLAGS"
  fi
fi

#########################################
# Solaris specific configure tool chain decisions

if test "$solaris" = "yes" ; then
  if has $install; then
    :
  else
    error_exit "Solaris install program not found. Use --install=/usr/ucb/install or" \
        "install fileutils from www.blastwave.org using pkg-get -i fileutils" \
        "to get ginstall which is used by default (which lives in /opt/csw/bin)"
  fi
  if test "`path_of $install`" = "/usr/sbin/install" ; then
    error_exit "Solaris /usr/sbin/install is not an appropriate install program." \
        "try ginstall from the GNU fileutils available from www.blastwave.org" \
        "using pkg-get -i fileutils, or use --install=/usr/ucb/install"
  fi
  if has ar; then
    :
  else
    if test -f /usr/ccs/bin/ar ; then
      error_exit "No path includes ar" \
          "Add /usr/ccs/bin to your path and rerun configure"
    fi
    error_exit "No path includes ar"
  fi
fi

if test -z "${target_list+xxx}" ; then
    target_list="$default_target_list"
else
    target_list=`echo "$target_list" | sed -e 's/,/ /g'`
fi

# Check that we recognised the target name; this allows a more
# friendly error message than if we let it fall through.
for target in $target_list; do
    case " $default_target_list " in
        *" $target "*)
            ;;
        *)
            error_exit "Unknown target name '$target'"
            ;;
    esac
done

# see if system emulation was really requested
case " $target_list " in
  *"-softmmu "*) softmmu=yes
  ;;
  *) softmmu=no
  ;;
esac

feature_not_found() {
  feature=$1
  remedy=$2

  error_exit "User requested feature $feature" \
      "configure was not able to find it." \
      "$remedy"
}

# ---
# big/little endian test
cat > $TMPC << EOF
short big_endian[] = { 0x4269, 0x4765, 0x4e64, 0x4961, 0x4e00, 0, };
short little_endian[] = { 0x694c, 0x7454, 0x654c, 0x6e45, 0x6944, 0x6e41, 0, };
extern int foo(short *, short *);
int main(int argc, char *argv[]) {
    return foo(big_endian, little_endian);
}
EOF

if compile_object ; then
    if grep -q BiGeNdIaN $TMPO ; then
        bigendian="yes"
    elif grep -q LiTtLeEnDiAn $TMPO ; then
        bigendian="no"
    else
        echo big/little test failed
    fi
else
    echo big/little test failed
fi

##########################################
# cocoa implies not SDL or GTK
# (the cocoa UI code currently assumes it is always the active UI
# and doesn't interact well with other UI frontend code)
if test "$cocoa" = "yes"; then
    if test "$sdl" = "yes"; then
        error_exit "Cocoa and SDL UIs cannot both be enabled at once"
    fi
    if test "$gtk" = "yes"; then
        error_exit "Cocoa and GTK UIs cannot both be enabled at once"
    fi
    gtk=no
    sdl=no
fi

##########################################
# L2TPV3 probe

cat > $TMPC <<EOF
#include <sys/socket.h>
#include <linux/ip.h>
int main(void) { return sizeof(struct mmsghdr); }
EOF
if compile_prog "" "" ; then
  l2tpv3=yes
else
  l2tpv3=no
fi

##########################################
# MinGW / Mingw-w64 localtime_r/gmtime_r check

if test "$mingw32" = "yes"; then
    # Some versions of MinGW / Mingw-w64 lack localtime_r
    # and gmtime_r entirely.
    #
    # Some versions of Mingw-w64 define a macro for
    # localtime_r/gmtime_r.
    #
    # Some versions of Mingw-w64 will define functions
    # for localtime_r/gmtime_r, but only if you have
    # _POSIX_THREAD_SAFE_FUNCTIONS defined. For fun
    # though, unistd.h and pthread.h both define
    # that for you.
    #
    # So this #undef localtime_r and #include <unistd.h>
    # are not in fact redundant.
cat > $TMPC << EOF
#include <unistd.h>
#include <time.h>
#undef localtime_r
int main(void) { localtime_r(NULL, NULL); return 0; }
EOF
    if compile_prog "" "" ; then
        localtime_r="yes"
    else
        localtime_r="no"
    fi
fi

##########################################
# pkg-config probe

if ! has "$pkg_config_exe"; then
  error_exit "pkg-config binary '$pkg_config_exe' not found"
fi

##########################################
# NPTL probe

if test "$linux_user" = "yes"; then
  cat > $TMPC <<EOF
#include <sched.h>
#include <linux/futex.h>
int main(void) {
#if !defined(CLONE_SETTLS) || !defined(FUTEX_WAIT)
#error bork
#endif
  return 0;
}
EOF
  if ! compile_object ; then
    feature_not_found "nptl" "Install glibc and linux kernel headers."
  fi
fi

##########################################
# zlib check

if test "$zlib" != "no" ; then
    cat > $TMPC << EOF
#include <zlib.h>
int main(void) { zlibVersion(); return 0; }
EOF
    if compile_prog "" "-lz" ; then
        :
    else
        error_exit "zlib check failed" \
            "Make sure to have the zlib libs and headers installed."
    fi
fi
LIBS="$LIBS -lz"

##########################################
# lzo check

if test "$lzo" != "no" ; then
    cat > $TMPC << EOF
#include <lzo/lzo1x.h>
int main(void) { lzo_version(); return 0; }
EOF
    if compile_prog "" "-llzo2" ; then
        libs_softmmu="$libs_softmmu -llzo2"
        lzo="yes"
    else
        if test "$lzo" = "yes"; then
            feature_not_found "liblzo2" "Install liblzo2 devel"
        fi
        lzo="no"
    fi
fi

##########################################
# snappy check

if test "$snappy" != "no" ; then
    cat > $TMPC << EOF
#include <snappy-c.h>
int main(void) { snappy_max_compressed_length(4096); return 0; }
EOF
    if compile_prog "" "-lsnappy" ; then
        libs_softmmu="$libs_softmmu -lsnappy"
        snappy="yes"
    else
        if test "$snappy" = "yes"; then
            feature_not_found "libsnappy" "Install libsnappy devel"
        fi
        snappy="no"
    fi
fi

##########################################
# bzip2 check

if test "$bzip2" != "no" ; then
    cat > $TMPC << EOF
#include <bzlib.h>
int main(void) { BZ2_bzlibVersion(); return 0; }
EOF
    if compile_prog "" "-lbz2" ; then
        bzip2="yes"
    else
        if test "$bzip2" = "yes"; then
            feature_not_found "libbzip2" "Install libbzip2 devel"
        fi
        bzip2="no"
    fi
fi

##########################################
# libseccomp check

if test "$seccomp" != "no" ; then
    case "$cpu" in
    i386|x86_64)
        libseccomp_minver="2.1.0"
        ;;
    arm|aarch64)
        libseccomp_minver="2.2.3"
        ;;
    *)
        libseccomp_minver=""
        ;;
    esac

    if test "$libseccomp_minver" != "" &&
       $pkg_config --atleast-version=$libseccomp_minver libseccomp ; then
        libs_softmmu="$libs_softmmu `$pkg_config --libs libseccomp`"
        QEMU_CFLAGS="$QEMU_CFLAGS `$pkg_config --cflags libseccomp`"
        seccomp="yes"
    else
        if test "$seccomp" = "yes" ; then
            if test "$libseccomp_minver" != "" ; then
                feature_not_found "libseccomp" \
                    "Install libseccomp devel >= $libseccomp_minver"
            else
                feature_not_found "libseccomp" \
                    "libseccomp is not supported for host cpu $cpu"
            fi
        fi
        seccomp="no"
    fi
fi
##########################################
# xen probe

if test "$xen" != "no" ; then
  xen_libs="-lxenstore -lxenctrl -lxenguest"

  # First we test whether Xen headers and libraries are available.
  # If no, we are done and there is no Xen support.
  # If yes, more tests are run to detect the Xen version.

  # Xen (any)
  cat > $TMPC <<EOF
#include <xenctrl.h>
int main(void) {
  return 0;
}
EOF
  if ! compile_prog "" "$xen_libs" ; then
    # Xen not found
    if test "$xen" = "yes" ; then
      feature_not_found "xen" "Install xen devel"
    fi
    xen=no

  # Xen unstable
  elif
      cat > $TMPC <<EOF &&
#include <xenctrl.h>
#include <stdint.h>
int main(void) {
  xc_interface *xc = NULL;
  xen_domain_handle_t handle;
  xc_domain_create(xc, 0, handle, 0, NULL, NULL);
  return 0;
}
EOF
      compile_prog "" "$xen_libs"
    then
    xen_ctrl_version=470
    xen=yes

  # Xen 4.6
  elif
      cat > $TMPC <<EOF &&
#include <xenctrl.h>
#include <xenstore.h>
#include <stdint.h>
#include <xen/hvm/hvm_info_table.h>
#if !defined(HVM_MAX_VCPUS)
# error HVM_MAX_VCPUS not defined
#endif
int main(void) {
  xc_interface *xc;
  xs_daemon_open();
  xc = xc_interface_open(0, 0, 0);
  xc_hvm_set_mem_type(0, 0, HVMMEM_ram_ro, 0, 0);
  xc_gnttab_open(NULL, 0);
  xc_domain_add_to_physmap(0, 0, XENMAPSPACE_gmfn, 0, 0);
  xc_hvm_inject_msi(xc, 0, 0xf0000000, 0x00000000);
  xc_hvm_create_ioreq_server(xc, 0, HVM_IOREQSRV_BUFIOREQ_ATOMIC, NULL);
  xc_reserved_device_memory_map(xc, 0, 0, 0, 0, NULL, 0);
  return 0;
}
EOF
      compile_prog "" "$xen_libs"
    then
    xen_ctrl_version=460
    xen=yes

  # Xen 4.5
  elif
      cat > $TMPC <<EOF &&
#include <xenctrl.h>
#include <xenstore.h>
#include <stdint.h>
#include <xen/hvm/hvm_info_table.h>
#if !defined(HVM_MAX_VCPUS)
# error HVM_MAX_VCPUS not defined
#endif
int main(void) {
  xc_interface *xc;
  xs_daemon_open();
  xc = xc_interface_open(0, 0, 0);
  xc_hvm_set_mem_type(0, 0, HVMMEM_ram_ro, 0, 0);
  xc_gnttab_open(NULL, 0);
  xc_domain_add_to_physmap(0, 0, XENMAPSPACE_gmfn, 0, 0);
  xc_hvm_inject_msi(xc, 0, 0xf0000000, 0x00000000);
  xc_hvm_create_ioreq_server(xc, 0, 0, NULL);
  return 0;
}
EOF
      compile_prog "" "$xen_libs"
    then
    xen_ctrl_version=450
    xen=yes

  elif
      cat > $TMPC <<EOF &&
#include <xenctrl.h>
#include <xenstore.h>
#include <stdint.h>
#include <xen/hvm/hvm_info_table.h>
#if !defined(HVM_MAX_VCPUS)
# error HVM_MAX_VCPUS not defined
#endif
int main(void) {
  xc_interface *xc;
  xs_daemon_open();
  xc = xc_interface_open(0, 0, 0);
  xc_hvm_set_mem_type(0, 0, HVMMEM_ram_ro, 0, 0);
  xc_gnttab_open(NULL, 0);
  xc_domain_add_to_physmap(0, 0, XENMAPSPACE_gmfn, 0, 0);
  xc_hvm_inject_msi(xc, 0, 0xf0000000, 0x00000000);
  return 0;
}
EOF
      compile_prog "" "$xen_libs"
    then
    xen_ctrl_version=420
    xen=yes

  elif
      cat > $TMPC <<EOF &&
#include <xenctrl.h>
#include <xs.h>
#include <stdint.h>
#include <xen/hvm/hvm_info_table.h>
#if !defined(HVM_MAX_VCPUS)
# error HVM_MAX_VCPUS not defined
#endif
int main(void) {
  xs_daemon_open();
  xc_interface_open(0, 0, 0);
  xc_hvm_set_mem_type(0, 0, HVMMEM_ram_ro, 0, 0);
  xc_gnttab_open(NULL, 0);
  xc_domain_add_to_physmap(0, 0, XENMAPSPACE_gmfn, 0, 0);
  return 0;
}
EOF
      compile_prog "" "$xen_libs"
    then
    xen_ctrl_version=410
    xen=yes

  # Xen 4.0.0
  elif
      cat > $TMPC <<EOF &&
#include <xenctrl.h>
#include <xs.h>
#include <stdint.h>
#include <xen/hvm/hvm_info_table.h>
#if !defined(HVM_MAX_VCPUS)
# error HVM_MAX_VCPUS not defined
#endif
int main(void) {
  struct xen_add_to_physmap xatp = {
    .domid = 0, .space = XENMAPSPACE_gmfn, .idx = 0, .gpfn = 0,
  };
  xs_daemon_open();
  xc_interface_open();
  xc_gnttab_open();
  xc_hvm_set_mem_type(0, 0, HVMMEM_ram_ro, 0, 0);
  xc_memory_op(0, XENMEM_add_to_physmap, &xatp);
  return 0;
}
EOF
      compile_prog "" "$xen_libs"
    then
    xen_ctrl_version=400
    xen=yes

  # Xen 3.4.0
  elif
      cat > $TMPC <<EOF &&
#include <xenctrl.h>
#include <xs.h>
int main(void) {
  struct xen_add_to_physmap xatp = {
    .domid = 0, .space = XENMAPSPACE_gmfn, .idx = 0, .gpfn = 0,
  };
  xs_daemon_open();
  xc_interface_open();
  xc_gnttab_open();
  xc_hvm_set_mem_type(0, 0, HVMMEM_ram_ro, 0, 0);
  xc_memory_op(0, XENMEM_add_to_physmap, &xatp);
  return 0;
}
EOF
      compile_prog "" "$xen_libs"
    then
    xen_ctrl_version=340
    xen=yes

  # Xen 3.3.0
  elif
      cat > $TMPC <<EOF &&
#include <xenctrl.h>
#include <xs.h>
int main(void) {
  xs_daemon_open();
  xc_interface_open();
  xc_gnttab_open();
  xc_hvm_set_mem_type(0, 0, HVMMEM_ram_ro, 0, 0);
  return 0;
}
EOF
      compile_prog "" "$xen_libs"
    then
    xen_ctrl_version=330
    xen=yes

  # Xen version unsupported
  else
    if test "$xen" = "yes" ; then
      feature_not_found "xen (unsupported version)" "Install supported xen (e.g. 4.0, 3.4, 3.3)"
    fi
    xen=no
  fi

  if test "$xen" = yes; then
    libs_softmmu="$xen_libs $libs_softmmu"
  fi
fi

if test "$xen_pci_passthrough" != "no"; then
  if test "$xen" = "yes" && test "$linux" = "yes" &&
    test "$xen_ctrl_version" -ge 340; then
    xen_pci_passthrough=yes
  else
    if test "$xen_pci_passthrough" = "yes"; then
      if test "$xen_ctrl_version" -lt 340; then
        error_exit "User requested feature Xen PCI Passthrough" \
            "This feature does not work with Xen 3.3"
      fi
      error_exit "User requested feature Xen PCI Passthrough" \
          " but this feature requires /sys from Linux"
    fi
    xen_pci_passthrough=no
  fi
fi

##########################################
# libtool probe

if ! has $libtool; then
    libtool=
fi

# MacOSX ships with a libtool which isn't the GNU one; weed this
# out by checking whether libtool supports the --version switch
if test -n "$libtool"; then
  if ! "$libtool" --version >/dev/null 2>&1; then
    libtool=
  fi
fi

##########################################
# Sparse probe
if test "$sparse" != "no" ; then
  if has cgcc; then
    sparse=yes
  else
    if test "$sparse" = "yes" ; then
      feature_not_found "sparse" "Install sparse binary"
    fi
    sparse=no
  fi
fi

##########################################
# X11 probe
x11_cflags=
x11_libs=-lX11
if $pkg_config --exists "x11"; then
    x11_cflags=`$pkg_config --cflags x11`
    x11_libs=`$pkg_config --libs x11`
fi

##########################################
# GTK probe

if test "$gtkabi" = ""; then
    # The GTK ABI was not specified explicitly, so try whether 2.0 is available.
    # Use 3.0 as a fallback if that is available.
    if $pkg_config --exists "gtk+-2.0 >= 2.18.0"; then
        gtkabi=2.0
    elif $pkg_config --exists "gtk+-3.0 >= 3.0.0"; then
        gtkabi=3.0
    else
        gtkabi=2.0
    fi
fi

if test "$gtk" != "no"; then
    gtkpackage="gtk+-$gtkabi"
    gtkx11package="gtk+-x11-$gtkabi"
    if test "$gtkabi" = "3.0" ; then
      gtkversion="3.0.0"
    else
      gtkversion="2.18.0"
    fi
    if $pkg_config --exists "$gtkpackage >= $gtkversion"; then
        gtk_cflags=`$pkg_config --cflags $gtkpackage`
        gtk_libs=`$pkg_config --libs $gtkpackage`
        if $pkg_config --exists "$gtkx11package >= $gtkversion"; then
            gtk_cflags="$gtk_cflags $x11_cflags"
            gtk_libs="$gtk_libs $x11_libs"
        fi
        libs_softmmu="$gtk_libs $libs_softmmu"
        gtk="yes"
    elif test "$gtk" = "yes"; then
        feature_not_found "gtk" "Install gtk2 or gtk3 devel"
    else
        gtk="no"
    fi
fi


##########################################
# GNUTLS probe

gnutls_works() {
    # Unfortunately some distros have bad pkg-config information for gnutls
    # such that it claims to exist but you get a compiler error if you try
    # to use the options returned by --libs. Specifically, Ubuntu for --static
    # builds doesn't work:
    # https://bugs.launchpad.net/ubuntu/+source/gnutls26/+bug/1478035
    #
    # So sanity check the cflags/libs before assuming gnutls can be used.
    if ! $pkg_config --exists "gnutls"; then
        return 1
    fi

    write_c_skeleton
    compile_prog "$($pkg_config --cflags gnutls)" "$($pkg_config --libs gnutls)"
}

gnutls_gcrypt=no
gnutls_nettle=no
if test "$gnutls" != "no"; then
    if gnutls_works; then
        gnutls_cflags=`$pkg_config --cflags gnutls`
        gnutls_libs=`$pkg_config --libs gnutls`
        libs_softmmu="$gnutls_libs $libs_softmmu"
        libs_tools="$gnutls_libs $libs_tools"
	QEMU_CFLAGS="$QEMU_CFLAGS $gnutls_cflags"
        gnutls="yes"

	# gnutls_hash_init requires >= 2.9.10
	if $pkg_config --exists "gnutls >= 2.9.10"; then
            gnutls_hash="yes"
	else
	    gnutls_hash="no"
	fi

	if $pkg_config --exists 'gnutls >= 3.0'; then
	    gnutls_gcrypt=no
	    gnutls_nettle=yes
	elif $pkg_config --exists 'gnutls >= 2.12'; then
	    case `$pkg_config --libs --static gnutls` in
		*gcrypt*)
		    gnutls_gcrypt=yes
		    gnutls_nettle=no
		    ;;
		*nettle*)
		    gnutls_gcrypt=no
		    gnutls_nettle=yes
		    ;;
		*)
		    gnutls_gcrypt=yes
		    gnutls_nettle=no
		    ;;
	    esac
	else
	    gnutls_gcrypt=yes
	    gnutls_nettle=no
	fi
    elif test "$gnutls" = "yes"; then
	feature_not_found "gnutls" "Install gnutls devel"
    else
        gnutls="no"
        gnutls_hash="no"
    fi
else
    gnutls_hash="no"
fi


# If user didn't give a --disable/enable-gcrypt flag,
# then mark as disabled if user requested nettle
# explicitly, or if gnutls links to nettle
if test -z "$gcrypt"
then
    if test "$nettle" = "yes" || test "$gnutls_nettle" = "yes"
    then
        gcrypt="no"
    fi
fi

# If user didn't give a --disable/enable-nettle flag,
# then mark as disabled if user requested gcrypt
# explicitly, or if gnutls links to gcrypt
if test -z "$nettle"
then
    if test "$gcrypt" = "yes" || test "$gnutls_gcrypt" = "yes"
    then
        nettle="no"
    fi
fi

has_libgcrypt_config() {
    if ! has "libgcrypt-config"
    then
	return 1
    fi

    if test -n "$cross_prefix"
    then
	host=`libgcrypt-config --host`
	if test "$host-" != $cross_prefix
	then
	    return 1
	fi
    fi

    return 0
}

if test "$gcrypt" != "no"; then
    if has_libgcrypt_config; then
        gcrypt_cflags=`libgcrypt-config --cflags`
        gcrypt_libs=`libgcrypt-config --libs`
        # Debian has remove -lgpg-error from libgcrypt-config
        # as it "spreads unnecessary dependencies" which in
        # turn breaks static builds...
        if test "$static" = "yes"
        then
            gcrypt_libs="$gcrypt_libs -lgpg-error"
        fi
        libs_softmmu="$gcrypt_libs $libs_softmmu"
        libs_tools="$gcrypt_libs $libs_tools"
        QEMU_CFLAGS="$QEMU_CFLAGS $gcrypt_cflags"
        gcrypt="yes"
        if test -z "$nettle"; then
           nettle="no"
        fi
    else
        if test "$gcrypt" = "yes"; then
            feature_not_found "gcrypt" "Install gcrypt devel"
        else
            gcrypt="no"
        fi
    fi
fi


if test "$nettle" != "no"; then
    if $pkg_config --exists "nettle"; then
        nettle_cflags=`$pkg_config --cflags nettle`
        nettle_libs=`$pkg_config --libs nettle`
        nettle_version=`$pkg_config --modversion nettle`
        libs_softmmu="$nettle_libs $libs_softmmu"
        libs_tools="$nettle_libs $libs_tools"
        QEMU_CFLAGS="$QEMU_CFLAGS $nettle_cflags"
        nettle="yes"
    else
        if test "$nettle" = "yes"; then
            feature_not_found "nettle" "Install nettle devel"
        else
            nettle="no"
        fi
    fi
fi

if test "$gcrypt" = "yes" && test "$nettle" = "yes"
then
    error_exit "Only one of gcrypt & nettle can be enabled"
fi

##########################################
# libtasn1 - only for the TLS creds/session test suite

tasn1=yes
tasn1_cflags=""
tasn1_libs=""
if $pkg_config --exists "libtasn1"; then
    tasn1_cflags=`$pkg_config --cflags libtasn1`
    tasn1_libs=`$pkg_config --libs libtasn1`
else
    tasn1=no
fi


##########################################
# VTE probe

if test "$vte" != "no"; then
    if test "$gtkabi" = "3.0"; then
      vtepackage="vte-2.90"
      vteversion="0.32.0"
    else
      vtepackage="vte"
      vteversion="0.24.0"
    fi
    if $pkg_config --exists "$vtepackage >= $vteversion"; then
        vte_cflags=`$pkg_config --cflags $vtepackage`
        vte_libs=`$pkg_config --libs $vtepackage`
        libs_softmmu="$vte_libs $libs_softmmu"
        vte="yes"
    elif test "$vte" = "yes"; then
        if test "$gtkabi" = "3.0"; then
            feature_not_found "vte" "Install libvte-2.90 devel"
        else
            feature_not_found "vte" "Install libvte devel"
        fi
    else
        vte="no"
    fi
fi

##########################################
# SDL probe

# Look for sdl configuration program (pkg-config or sdl-config).  Try
# sdl-config even without cross prefix, and favour pkg-config over sdl-config.

if test $sdlabi = "2.0"; then
    sdl_config=$sdl2_config
    sdlname=sdl2
    sdlconfigname=sdl2_config
else
    sdlname=sdl
    sdlconfigname=sdl_config
fi

if test "`basename $sdl_config`" != $sdlconfigname && ! has ${sdl_config}; then
  sdl_config=$sdlconfigname
fi

if $pkg_config $sdlname --exists; then
  sdlconfig="$pkg_config $sdlname"
  _sdlversion=`$sdlconfig --modversion 2>/dev/null | sed 's/[^0-9]//g'`
elif has ${sdl_config}; then
  sdlconfig="$sdl_config"
  _sdlversion=`$sdlconfig --version | sed 's/[^0-9]//g'`
else
  if test "$sdl" = "yes" ; then
    feature_not_found "sdl" "Install SDL devel"
  fi
  sdl=no
fi
if test -n "$cross_prefix" && test "$(basename "$sdlconfig")" = sdl-config; then
  echo warning: using "\"$sdlconfig\"" to detect cross-compiled sdl >&2
fi

sdl_too_old=no
if test "$sdl" != "no" ; then
  cat > $TMPC << EOF
#include <SDL.h>
#undef main /* We don't want SDL to override our main() */
int main( void ) { return SDL_Init (SDL_INIT_VIDEO); }
EOF
  sdl_cflags=`$sdlconfig --cflags 2> /dev/null`
  if test "$static" = "yes" ; then
    sdl_libs=`$sdlconfig --static-libs 2>/dev/null`
  else
    sdl_libs=`$sdlconfig --libs 2> /dev/null`
  fi
  if compile_prog "$sdl_cflags" "$sdl_libs" ; then
    if test "$_sdlversion" -lt 121 ; then
      sdl_too_old=yes
    else
      sdl=yes
    fi

    # static link with sdl ? (note: sdl.pc's --static --libs is broken)
    if test "$sdl" = "yes" -a "$static" = "yes" ; then
      if test $? = 0 && echo $sdl_libs | grep -- -laa > /dev/null; then
         sdl_libs="$sdl_libs `aalib-config --static-libs 2>/dev/null`"
         sdl_cflags="$sdl_cflags `aalib-config --cflags 2>/dev/null`"
      fi
      if compile_prog "$sdl_cflags" "$sdl_libs" ; then
	:
      else
        sdl=no
      fi
    fi # static link
  else # sdl not found
    if test "$sdl" = "yes" ; then
      feature_not_found "sdl" "Install SDL devel"
    fi
    sdl=no
  fi # sdl compile test
fi

if test "$sdl" = "yes" ; then
  cat > $TMPC <<EOF
#include <SDL.h>
#if defined(SDL_VIDEO_DRIVER_X11)
#include <X11/XKBlib.h>
#else
#error No x11 support
#endif
int main(void) { return 0; }
EOF
  if compile_prog "$sdl_cflags $x11_cflags" "$sdl_libs $x11_libs" ; then
    sdl_cflags="$sdl_cflags $x11_cflags"
    sdl_libs="$sdl_libs $x11_libs"
  fi
  libs_softmmu="$sdl_libs $libs_softmmu"
fi

##########################################
# RDMA needs OpenFabrics libraries
if test "$rdma" != "no" ; then
  cat > $TMPC <<EOF
#include <rdma/rdma_cma.h>
int main(void) { return 0; }
EOF
  rdma_libs="-lrdmacm -libverbs"
  if compile_prog "" "$rdma_libs" ; then
    rdma="yes"
    libs_softmmu="$libs_softmmu $rdma_libs"
  else
    if test "$rdma" = "yes" ; then
        error_exit \
            " OpenFabrics librdmacm/libibverbs not present." \
            " Your options:" \
            "  (1) Fast: Install infiniband packages from your distro." \
            "  (2) Cleanest: Install libraries from www.openfabrics.org" \
            "  (3) Also: Install softiwarp if you don't have RDMA hardware"
    fi
    rdma="no"
  fi
fi


##########################################
# VNC SASL detection
if test "$vnc" = "yes" -a "$vnc_sasl" != "no" ; then
  cat > $TMPC <<EOF
#include <sasl/sasl.h>
#include <stdio.h>
int main(void) { sasl_server_init(NULL, "qemu"); return 0; }
EOF
  # Assuming Cyrus-SASL installed in /usr prefix
  vnc_sasl_cflags=""
  vnc_sasl_libs="-lsasl2"
  if compile_prog "$vnc_sasl_cflags" "$vnc_sasl_libs" ; then
    vnc_sasl=yes
    libs_softmmu="$vnc_sasl_libs $libs_softmmu"
    QEMU_CFLAGS="$QEMU_CFLAGS $vnc_sasl_cflags"
  else
    if test "$vnc_sasl" = "yes" ; then
      feature_not_found "vnc-sasl" "Install Cyrus SASL devel"
    fi
    vnc_sasl=no
  fi
fi

##########################################
# VNC JPEG detection
if test "$vnc" = "yes" -a "$vnc_jpeg" != "no" ; then
cat > $TMPC <<EOF
#include <stdio.h>
#include <jpeglib.h>
int main(void) { struct jpeg_compress_struct s; jpeg_create_compress(&s); return 0; }
EOF
    vnc_jpeg_cflags=""
    vnc_jpeg_libs="-ljpeg"
  if compile_prog "$vnc_jpeg_cflags" "$vnc_jpeg_libs" ; then
    vnc_jpeg=yes
    libs_softmmu="$vnc_jpeg_libs $libs_softmmu"
    QEMU_CFLAGS="$QEMU_CFLAGS $vnc_jpeg_cflags"
  else
    if test "$vnc_jpeg" = "yes" ; then
      feature_not_found "vnc-jpeg" "Install libjpeg-turbo devel"
    fi
    vnc_jpeg=no
  fi
fi

##########################################
# VNC PNG detection
if test "$vnc" = "yes" -a "$vnc_png" != "no" ; then
cat > $TMPC <<EOF
//#include <stdio.h>
#include <png.h>
#include <stddef.h>
int main(void) {
    png_structp png_ptr;
    png_ptr = png_create_write_struct(PNG_LIBPNG_VER_STRING, NULL, NULL, NULL);
    return png_ptr != 0;
}
EOF
  if $pkg_config libpng --exists; then
    vnc_png_cflags=`$pkg_config libpng --cflags`
    vnc_png_libs=`$pkg_config libpng --libs`
  else
    vnc_png_cflags=""
    vnc_png_libs="-lpng"
  fi
  if compile_prog "$vnc_png_cflags" "$vnc_png_libs" ; then
    vnc_png=yes
    libs_softmmu="$vnc_png_libs $libs_softmmu"
    QEMU_CFLAGS="$QEMU_CFLAGS $vnc_png_cflags"
  else
    if test "$vnc_png" = "yes" ; then
      feature_not_found "vnc-png" "Install libpng devel"
    fi
    vnc_png=no
  fi
fi

##########################################
# fnmatch() probe, used for ACL routines
fnmatch="no"
cat > $TMPC << EOF
#include <fnmatch.h>
int main(void)
{
    fnmatch("foo", "foo", 0);
    return 0;
}
EOF
if compile_prog "" "" ; then
   fnmatch="yes"
fi

##########################################
# uuid_generate() probe, used for vdi block driver
# Note that on some systems (notably MacOSX) no extra library
# need be linked to get the uuid functions.
if test "$uuid" != "no" ; then
  uuid_libs="-luuid"
  cat > $TMPC << EOF
#include <uuid/uuid.h>
int main(void)
{
    uuid_t my_uuid;
    uuid_generate(my_uuid);
    return 0;
}
EOF
  if compile_prog "" "" ; then
    uuid="yes"
  elif compile_prog "" "$uuid_libs" ; then
    uuid="yes"
    libs_softmmu="$uuid_libs $libs_softmmu"
    libs_tools="$uuid_libs $libs_tools"
  else
    if test "$uuid" = "yes" ; then
      feature_not_found "uuid" "Install libuuid devel"
    fi
    uuid=no
  fi
fi

if test "$vhdx" = "yes" ; then
    if test "$uuid" = "no" ; then
        error_exit "uuid required for VHDX support"
    fi
elif test "$vhdx" != "no" ; then
    if test "$uuid" = "yes" ; then
        vhdx=yes
    else
        vhdx=no
    fi
fi

##########################################
# xfsctl() probe, used for raw-posix
if test "$xfs" != "no" ; then
  cat > $TMPC << EOF
#include <stddef.h>  /* NULL */
#include <xfs/xfs.h>
int main(void)
{
    xfsctl(NULL, 0, 0, NULL);
    return 0;
}
EOF
  if compile_prog "" "" ; then
    xfs="yes"
  else
    if test "$xfs" = "yes" ; then
      feature_not_found "xfs" "Instal xfsprogs/xfslibs devel"
    fi
    xfs=no
  fi
fi

##########################################
# vde libraries probe
if test "$vde" != "no" ; then
  vde_libs="-lvdeplug"
  cat > $TMPC << EOF
#include <libvdeplug.h>
int main(void)
{
    struct vde_open_args a = {0, 0, 0};
    char s[] = "";
    vde_open(s, s, &a);
    return 0;
}
EOF
  if compile_prog "" "$vde_libs" ; then
    vde=yes
    libs_softmmu="$vde_libs $libs_softmmu"
    libs_tools="$vde_libs $libs_tools"
  else
    if test "$vde" = "yes" ; then
      feature_not_found "vde" "Install vde (Virtual Distributed Ethernet) devel"
    fi
    vde=no
  fi
fi

##########################################
# netmap support probe
# Apart from looking for netmap headers, we make sure that the host API version
# supports the netmap backend (>=11). The upper bound (15) is meant to simulate
# a minor/major version number. Minor new features will be marked with values up
# to 15, and if something happens that requires a change to the backend we will
# move above 15, submit the backend fixes and modify this two bounds.
if test "$netmap" != "no" ; then
  cat > $TMPC << EOF
#include <inttypes.h>
#include <net/if.h>
#include <net/netmap.h>
#include <net/netmap_user.h>
#if (NETMAP_API < 11) || (NETMAP_API > 15)
#error
#endif
int main(void) { return 0; }
EOF
  if compile_prog "" "" ; then
    netmap=yes
  else
    if test "$netmap" = "yes" ; then
      feature_not_found "netmap"
    fi
    netmap=no
  fi
fi

##########################################
# libcap-ng library probe
if test "$cap_ng" != "no" ; then
  cap_libs="-lcap-ng"
  cat > $TMPC << EOF
#include <cap-ng.h>
int main(void)
{
    capng_capability_to_name(CAPNG_EFFECTIVE);
    return 0;
}
EOF
  if compile_prog "" "$cap_libs" ; then
    cap_ng=yes
    libs_tools="$cap_libs $libs_tools"
  else
    if test "$cap_ng" = "yes" ; then
      feature_not_found "cap_ng" "Install libcap-ng devel"
    fi
    cap_ng=no
  fi
fi

##########################################
# Sound support libraries probe

audio_drv_probe()
{
    drv=$1
    hdr=$2
    lib=$3
    exp=$4
    cfl=$5
        cat > $TMPC << EOF
#include <$hdr>
int main(void) { $exp }
EOF
    if compile_prog "$cfl" "$lib" ; then
        :
    else
        error_exit "$drv check failed" \
            "Make sure to have the $drv libs and headers installed."
    fi
}

audio_drv_list=`echo "$audio_drv_list" | sed -e 's/,/ /g'`
for drv in $audio_drv_list; do
    case $drv in
    alsa)
    audio_drv_probe $drv alsa/asoundlib.h -lasound \
        "return snd_pcm_close((snd_pcm_t *)0);"
    libs_softmmu="-lasound $libs_softmmu"
    ;;

    pa)
    audio_drv_probe $drv pulse/mainloop.h "-lpulse" \
        "pa_mainloop *m = 0; pa_mainloop_free (m); return 0;"
    libs_softmmu="-lpulse $libs_softmmu"
    audio_pt_int="yes"
    ;;

    coreaudio)
      libs_softmmu="-framework CoreAudio $libs_softmmu"
    ;;

    dsound)
      libs_softmmu="-lole32 -ldxguid $libs_softmmu"
      audio_win_int="yes"
    ;;

    oss)
      libs_softmmu="$oss_lib $libs_softmmu"
    ;;

    sdl|wav)
    # XXX: Probes for CoreAudio, DirectSound, SDL(?)
    ;;

    *)
    echo "$audio_possible_drivers" | grep -q "\<$drv\>" || {
        error_exit "Unknown driver '$drv' selected" \
            "Possible drivers are: $audio_possible_drivers"
    }
    ;;
    esac
done

##########################################
# BrlAPI probe

if test "$brlapi" != "no" ; then
  brlapi_libs="-lbrlapi"
  cat > $TMPC << EOF
#include <brlapi.h>
#include <stddef.h>
int main( void ) { return brlapi__openConnection (NULL, NULL, NULL); }
EOF
  if compile_prog "" "$brlapi_libs" ; then
    brlapi=yes
    libs_softmmu="$brlapi_libs $libs_softmmu"
  else
    if test "$brlapi" = "yes" ; then
      feature_not_found "brlapi" "Install brlapi devel"
    fi
    brlapi=no
  fi
fi

##########################################
# curses probe
if test "$curses" != "no" ; then
  if test "$mingw32" = "yes" ; then
    curses_list="-lpdcurses"
  else
    curses_list="$($pkg_config --libs ncurses 2>/dev/null):-lncurses:-lcurses"
  fi
  curses_found=no
  cat > $TMPC << EOF
#include <curses.h>
int main(void) {
  const char *s = curses_version();
  resize_term(0, 0);
  return s != 0;
}
EOF
  IFS=:
  for curses_lib in $curses_list; do
    unset IFS
    if compile_prog "" "$curses_lib" ; then
      curses_found=yes
      libs_softmmu="$curses_lib $libs_softmmu"
      break
    fi
  done
  unset IFS
  if test "$curses_found" = "yes" ; then
    curses=yes
  else
    if test "$curses" = "yes" ; then
      feature_not_found "curses" "Install ncurses devel"
    fi
    curses=no
  fi
fi

##########################################
# curl probe
if test "$curl" != "no" ; then
  if $pkg_config libcurl --exists; then
    curlconfig="$pkg_config libcurl"
  else
    curlconfig=curl-config
  fi
  cat > $TMPC << EOF
#include <curl/curl.h>
int main(void) { curl_easy_init(); curl_multi_setopt(0, 0, 0); return 0; }
EOF
  curl_cflags=`$curlconfig --cflags 2>/dev/null`
  curl_libs=`$curlconfig --libs 2>/dev/null`
  if compile_prog "$curl_cflags" "$curl_libs" ; then
    curl=yes
  else
    if test "$curl" = "yes" ; then
      feature_not_found "curl" "Install libcurl devel"
    fi
    curl=no
  fi
fi # test "$curl"

##########################################
# bluez support probe
if test "$bluez" != "no" ; then
  cat > $TMPC << EOF
#include <bluetooth/bluetooth.h>
int main(void) { return bt_error(0); }
EOF
  bluez_cflags=`$pkg_config --cflags bluez 2> /dev/null`
  bluez_libs=`$pkg_config --libs bluez 2> /dev/null`
  if compile_prog "$bluez_cflags" "$bluez_libs" ; then
    bluez=yes
    libs_softmmu="$bluez_libs $libs_softmmu"
  else
    if test "$bluez" = "yes" ; then
      feature_not_found "bluez" "Install bluez-libs/libbluetooth devel"
    fi
    bluez="no"
  fi
fi

##########################################
# glib support probe

glib_req_ver=2.22
glib_modules=gthread-2.0
if test "$modules" = yes; then
    glib_modules="$glib_modules gmodule-2.0"
fi

for i in $glib_modules; do
    if $pkg_config --atleast-version=$glib_req_ver $i; then
        glib_cflags=`$pkg_config --cflags $i`
        glib_libs=`$pkg_config --libs $i`
        CFLAGS="$glib_cflags $CFLAGS"
        LIBS="$glib_libs $LIBS"
        libs_qga="$glib_libs $libs_qga"
    else
        error_exit "glib-$glib_req_ver $i is required to compile QEMU"
    fi
done

# g_test_trap_subprocess added in 2.38. Used by some tests.
glib_subprocess=yes
if ! $pkg_config --atleast-version=2.38 glib-2.0; then
    glib_subprocess=no
fi

# Silence clang 3.5.0 warnings about glib attribute __alloc_size__ usage
cat > $TMPC << EOF
#include <glib.h>
int main(void) { return 0; }
EOF
if ! compile_prog "$glib_cflags -Werror" "$glib_libs" ; then
    if cc_has_warning_flag "-Wno-unknown-attributes"; then
        glib_cflags="-Wno-unknown-attributes $glib_cflags"
        CFLAGS="-Wno-unknown-attributes $CFLAGS"
    fi
fi

##########################################
# SHA command probe for modules
if test "$modules" = yes; then
    shacmd_probe="sha1sum sha1 shasum"
    for c in $shacmd_probe; do
        if has $c; then
            shacmd="$c"
            break
        fi
    done
    if test "$shacmd" = ""; then
        error_exit "one of the checksum commands is required to enable modules: $shacmd_probe"
    fi
fi

##########################################
# pixman support probe

if test "$pixman" = ""; then
  if test "$want_tools" = "no" -a "$softmmu" = "no"; then
    pixman="none"
  elif $pkg_config --atleast-version=0.21.8 pixman-1 > /dev/null 2>&1; then
    pixman="system"
  else
    pixman="internal"
  fi
fi
if test "$pixman" = "none"; then
  if test "$want_tools" != "no" -o "$softmmu" != "no"; then
    error_exit "pixman disabled but system emulation or tools build" \
        "enabled.  You can turn off pixman only if you also" \
        "disable all system emulation targets and the tools" \
        "build with '--disable-tools --disable-system'."
  fi
  pixman_cflags=
  pixman_libs=
elif test "$pixman" = "system"; then
  # pixman version has been checked above
  pixman_cflags=`$pkg_config --cflags pixman-1`
  pixman_libs=`$pkg_config --libs pixman-1`
else
  if test ! -d ${source_path}/pixman/pixman; then
    error_exit "pixman >= 0.21.8 not present. Your options:" \
        "  (1) Preferred: Install the pixman devel package (any recent" \
        "      distro should have packages as Xorg needs pixman too)." \
        "  (2) Fetch the pixman submodule, using:" \
        "      git submodule update --init pixman"
  fi
  mkdir -p pixman/pixman
  pixman_cflags="-I\$(SRC_PATH)/pixman/pixman -I\$(BUILD_DIR)/pixman/pixman"
  pixman_libs="-L\$(BUILD_DIR)/pixman/pixman/.libs -lpixman-1"
fi

##########################################
# libcap probe

if test "$cap" != "no" ; then
  cat > $TMPC <<EOF
#include <stdio.h>
#include <sys/capability.h>
int main(void) { cap_t caps; caps = cap_init(); return caps != NULL; }
EOF
  if compile_prog "" "-lcap" ; then
    cap=yes
  else
    cap=no
  fi
fi

##########################################
# pthread probe
PTHREADLIBS_LIST="-pthread -lpthread -lpthreadGC2"

pthread=no
cat > $TMPC << EOF
#include <pthread.h>
static void *f(void *p) { return NULL; }
int main(void) {
  pthread_t thread;
  pthread_create(&thread, 0, f, 0);
  return 0;
}
EOF
if compile_prog "" "" ; then
  pthread=yes
else
  for pthread_lib in $PTHREADLIBS_LIST; do
    if compile_prog "" "$pthread_lib" ; then
      pthread=yes
      found=no
      for lib_entry in $LIBS; do
        if test "$lib_entry" = "$pthread_lib"; then
          found=yes
          break
        fi
      done
      if test "$found" = "no"; then
        LIBS="$pthread_lib $LIBS"
      fi
      break
    fi
  done
fi

if test "$mingw32" != yes -a "$pthread" = no; then
  error_exit "pthread check failed" \
      "Make sure to have the pthread libs and headers installed."
fi

# check for pthread_setname_np
pthread_setname_np=no
cat > $TMPC << EOF
#include <pthread.h>

static void *f(void *p) { return NULL; }
int main(void)
{
    pthread_t thread;
    pthread_create(&thread, 0, f, 0);
    pthread_setname_np(thread, "QEMU");
    return 0;
}
EOF
if compile_prog "" "$pthread_lib" ; then
  pthread_setname_np=yes
fi

##########################################
# rbd probe
if test "$rbd" != "no" ; then
  cat > $TMPC <<EOF
#include <stdio.h>
#include <rbd/librbd.h>
int main(void) {
    rados_t cluster;
    rados_create(&cluster, NULL);
    return 0;
}
EOF
  rbd_libs="-lrbd -lrados"
  if compile_prog "" "$rbd_libs" ; then
    rbd=yes
  else
    if test "$rbd" = "yes" ; then
      feature_not_found "rados block device" "Install librbd/ceph devel"
    fi
    rbd=no
  fi
fi

##########################################
# libssh2 probe
min_libssh2_version=1.2.8
if test "$libssh2" != "no" ; then
  if $pkg_config --atleast-version=$min_libssh2_version libssh2; then
    libssh2_cflags=`$pkg_config libssh2 --cflags`
    libssh2_libs=`$pkg_config libssh2 --libs`
    libssh2=yes
  else
    if test "$libssh2" = "yes" ; then
      error_exit "libssh2 >= $min_libssh2_version required for --enable-libssh2"
    fi
    libssh2=no
  fi
fi

##########################################
# libssh2_sftp_fsync probe

if test "$libssh2" = "yes"; then
  cat > $TMPC <<EOF
#include <stdio.h>
#include <libssh2.h>
#include <libssh2_sftp.h>
int main(void) {
    LIBSSH2_SESSION *session;
    LIBSSH2_SFTP *sftp;
    LIBSSH2_SFTP_HANDLE *sftp_handle;
    session = libssh2_session_init ();
    sftp = libssh2_sftp_init (session);
    sftp_handle = libssh2_sftp_open (sftp, "/", 0, 0);
    libssh2_sftp_fsync (sftp_handle);
    return 0;
}
EOF
  # libssh2_cflags/libssh2_libs defined in previous test.
  if compile_prog "$libssh2_cflags" "$libssh2_libs" ; then
    QEMU_CFLAGS="-DHAS_LIBSSH2_SFTP_FSYNC $QEMU_CFLAGS"
  fi
fi

##########################################
# linux-aio probe

if test "$linux_aio" != "no" ; then
  cat > $TMPC <<EOF
#include <libaio.h>
#include <sys/eventfd.h>
#include <stddef.h>
int main(void) { io_setup(0, NULL); io_set_eventfd(NULL, 0); eventfd(0, 0); return 0; }
EOF
  if compile_prog "" "-laio" ; then
    linux_aio=yes
  else
    if test "$linux_aio" = "yes" ; then
      feature_not_found "linux AIO" "Install libaio devel"
    fi
    linux_aio=no
  fi
fi

##########################################
# TPM passthrough is only on x86 Linux

if test "$targetos" = Linux && test "$cpu" = i386 -o "$cpu" = x86_64; then
  tpm_passthrough=$tpm
else
  tpm_passthrough=no
fi

##########################################
# attr probe

if test "$attr" != "no" ; then
  cat > $TMPC <<EOF
#include <stdio.h>
#include <sys/types.h>
#ifdef CONFIG_LIBATTR
#include <attr/xattr.h>
#else
#include <sys/xattr.h>
#endif
int main(void) { getxattr(NULL, NULL, NULL, 0); setxattr(NULL, NULL, NULL, 0, 0); return 0; }
EOF
  if compile_prog "" "" ; then
    attr=yes
  # Older distros have <attr/xattr.h>, and need -lattr:
  elif compile_prog "-DCONFIG_LIBATTR" "-lattr" ; then
    attr=yes
    LIBS="-lattr $LIBS"
    libattr=yes
  else
    if test "$attr" = "yes" ; then
      feature_not_found "ATTR" "Install libc6 or libattr devel"
    fi
    attr=no
  fi
fi

##########################################
# iovec probe
cat > $TMPC <<EOF
#include <sys/types.h>
#include <sys/uio.h>
#include <unistd.h>
int main(void) { return sizeof(struct iovec); }
EOF
iovec=no
if compile_prog "" "" ; then
  iovec=yes
fi

##########################################
# preadv probe
cat > $TMPC <<EOF
#include <sys/types.h>
#include <sys/uio.h>
#include <unistd.h>
int main(void) { return preadv(0, 0, 0, 0); }
EOF
preadv=no
if compile_prog "" "" ; then
  preadv=yes
fi

##########################################
# fdt probe
# fdt support is mandatory for at least some target architectures,
# so insist on it if we're building those system emulators.
fdt_required=no
for target in $target_list; do
  case $target in
    aarch64*-softmmu|arm*-softmmu|ppc*-softmmu|microblaze*-softmmu)
      fdt_required=yes
    ;;
  esac
done

if test "$fdt_required" = "yes"; then
  if test "$fdt" = "no"; then
    error_exit "fdt disabled but some requested targets require it." \
      "You can turn off fdt only if you also disable all the system emulation" \
      "targets which need it (by specifying a cut down --target-list)."
  fi
  fdt=yes
fi

if test "$fdt" != "no" ; then
  fdt_libs="-lfdt"
  # explicitly check for libfdt_env.h as it is missing in some stable installs
  # and test for required functions to make sure we are on a version >= 1.4.0
  cat > $TMPC << EOF
#include <libfdt.h>
#include <libfdt_env.h>
int main(void) { fdt_get_property_by_offset(0, 0, 0); return 0; }
EOF
  if compile_prog "" "$fdt_libs" ; then
    # system DTC is good - use it
    fdt=yes
  elif test -d ${source_path}/dtc/libfdt ; then
    # have submodule DTC - use it
    fdt=yes
    dtc_internal="yes"
    mkdir -p dtc
    if [ "$pwd_is_source_path" != "y" ] ; then
       symlink "$source_path/dtc/Makefile" "dtc/Makefile"
       symlink "$source_path/dtc/scripts" "dtc/scripts"
    fi
    fdt_cflags="-I\$(SRC_PATH)/dtc/libfdt"
    fdt_libs="-L\$(BUILD_DIR)/dtc/libfdt $fdt_libs"
  elif test "$fdt" = "yes" ; then
    # have neither and want - prompt for system/submodule install
    error_exit "DTC (libfdt) version >= 1.4.0 not present. Your options:" \
        "  (1) Preferred: Install the DTC (libfdt) devel package" \
        "  (2) Fetch the DTC submodule, using:" \
        "      git submodule update --init dtc"
  else
    # don't have and don't want
    fdt_libs=
    fdt=no
  fi
fi

libs_softmmu="$libs_softmmu $fdt_libs"

##########################################
# opengl probe (for sdl2, gtk, milkymist-tmu2)

if test "$opengl" != "no" ; then
  opengl_pkgs="epoxy"
  if $pkg_config $opengl_pkgs x11; then
    opengl_cflags="$($pkg_config --cflags $opengl_pkgs) $x11_cflags"
    opengl_libs="$($pkg_config --libs $opengl_pkgs) $x11_libs"
    opengl=yes
    if test "$gtk" = "yes" && $pkg_config --exists "$gtkpackage >= 3.16"; then
        gtk_gl="yes"
    fi
  else
    if test "$opengl" = "yes" ; then
      feature_not_found "opengl" "Please install opengl (mesa) devel pkgs: $opengl_pkgs"
    fi
    opengl_cflags=""
    opengl_libs=""
    opengl=no
  fi
fi


##########################################
# archipelago probe
if test "$archipelago" != "no" ; then
    cat > $TMPC <<EOF
#include <stdio.h>
#include <xseg/xseg.h>
#include <xseg/protocol.h>
int main(void) {
    xseg_initialize();
    return 0;
}
EOF
    archipelago_libs=-lxseg
    if compile_prog "" "$archipelago_libs"; then
        archipelago="yes"
        libs_tools="$archipelago_libs $libs_tools"
        libs_softmmu="$archipelago_libs $libs_softmmu"

	echo "WARNING: Please check the licenses of QEMU and libxseg carefully."
	echo "GPLv3 versions of libxseg may not be compatible with QEMU's"
	echo "license and therefore prevent redistribution."
	echo
	echo "To disable Archipelago, use --disable-archipelago"
    else
      if test "$archipelago" = "yes" ; then
        feature_not_found "Archipelago backend support" "Install libxseg devel"
      fi
      archipelago="no"
    fi
fi

##########################################
# openvstorage probe
if test "$openvstorage" != "no" ; then
    cat > $TMPC <<EOF
#include <stdio.h>
#include <openvstorage/volumedriver.h>
int main(void) {
return sizeof(struct ovs_aiocb);
}
EOF
    openvstorage_libs="-lovsvolumedriver -L/usr/lib/openvstorage"
    if compile_prog "" "$openvstorage_libs"; then
        openvstorage="yes"
        libs_tools="$openvstorage_libs $libs_tools"
        libs_softmmu="$openvstorage_libs $libs_softmmu"

	echo "To disable OpenvStorage, use --disable-openvstorage"
    else
      if test "$openvstorage" = "yes" ; then
        feature_not_found "OpenvStorage backend support" "Install volumedriver devel"
      fi
      openvstorage="no"
    fi
fi

##########################################
# glusterfs probe
if test "$glusterfs" != "no" ; then
  if $pkg_config --atleast-version=3 glusterfs-api; then
    glusterfs="yes"
    glusterfs_cflags=`$pkg_config --cflags glusterfs-api`
    glusterfs_libs=`$pkg_config --libs glusterfs-api`
    if $pkg_config --atleast-version=5 glusterfs-api; then
      glusterfs_discard="yes"
    fi
    if $pkg_config --atleast-version=6 glusterfs-api; then
      glusterfs_zerofill="yes"
    fi
  else
    if test "$glusterfs" = "yes" ; then
      feature_not_found "GlusterFS backend support" \
          "Install glusterfs-api devel >= 3"
    fi
    glusterfs="no"
  fi
fi

# Check for inotify functions when we are building linux-user
# emulator.  This is done because older glibc versions don't
# have syscall stubs for these implemented.  In that case we
# don't provide them even if kernel supports them.
#
inotify=no
cat > $TMPC << EOF
#include <sys/inotify.h>

int
main(void)
{
	/* try to start inotify */
	return inotify_init();
}
EOF
if compile_prog "" "" ; then
  inotify=yes
fi

inotify1=no
cat > $TMPC << EOF
#include <sys/inotify.h>

int
main(void)
{
    /* try to start inotify */
    return inotify_init1(0);
}
EOF
if compile_prog "" "" ; then
  inotify1=yes
fi

# check if utimensat and futimens are supported
utimens=no
cat > $TMPC << EOF
#define _ATFILE_SOURCE
#include <stddef.h>
#include <fcntl.h>
#include <sys/stat.h>

int main(void)
{
    utimensat(AT_FDCWD, "foo", NULL, 0);
    futimens(0, NULL);
    return 0;
}
EOF
if compile_prog "" "" ; then
  utimens=yes
fi

# check if pipe2 is there
pipe2=no
cat > $TMPC << EOF
#include <unistd.h>
#include <fcntl.h>

int main(void)
{
    int pipefd[2];
    return pipe2(pipefd, O_CLOEXEC);
}
EOF
if compile_prog "" "" ; then
  pipe2=yes
fi

# check if accept4 is there
accept4=no
cat > $TMPC << EOF
#include <sys/socket.h>
#include <stddef.h>

int main(void)
{
    accept4(0, NULL, NULL, SOCK_CLOEXEC);
    return 0;
}
EOF
if compile_prog "" "" ; then
  accept4=yes
fi

# check if tee/splice is there. vmsplice was added same time.
splice=no
cat > $TMPC << EOF
#include <unistd.h>
#include <fcntl.h>
#include <limits.h>

int main(void)
{
    int len, fd = 0;
    len = tee(STDIN_FILENO, STDOUT_FILENO, INT_MAX, SPLICE_F_NONBLOCK);
    splice(STDIN_FILENO, NULL, fd, NULL, len, SPLICE_F_MOVE);
    return 0;
}
EOF
if compile_prog "" "" ; then
  splice=yes
fi

##########################################
# libnuma probe

if test "$numa" != "no" ; then
  cat > $TMPC << EOF
#include <numa.h>
int main(void) { return numa_available(); }
EOF

  if compile_prog "" "-lnuma" ; then
    numa=yes
    libs_softmmu="-lnuma $libs_softmmu"
  else
    if test "$numa" = "yes" ; then
      feature_not_found "numa" "install numactl devel"
    fi
    numa=no
  fi
fi

if test "$tcmalloc" = "yes" && test "$jemalloc" = "yes" ; then
    echo "ERROR: tcmalloc && jemalloc can't be used at the same time"
    exit 1
fi

##########################################
# tcmalloc probe

if test "$tcmalloc" = "yes" ; then
  cat > $TMPC << EOF
#include <stdlib.h>
int main(void) { malloc(1); return 0; }
EOF

  if compile_prog "" "-ltcmalloc" ; then
    LIBS="-ltcmalloc $LIBS"
  else
    feature_not_found "tcmalloc" "install gperftools devel"
  fi
fi

##########################################
# jemalloc probe

if test "$jemalloc" = "yes" ; then
  cat > $TMPC << EOF
#include <stdlib.h>
int main(void) { malloc(1); return 0; }
EOF

  if compile_prog "" "-ljemalloc" ; then
    LIBS="-ljemalloc $LIBS"
  else
    feature_not_found "jemalloc" "install jemalloc devel"
  fi
fi

##########################################
# signalfd probe
signalfd="no"
cat > $TMPC << EOF
#include <unistd.h>
#include <sys/syscall.h>
#include <signal.h>
int main(void) { return syscall(SYS_signalfd, -1, NULL, _NSIG / 8); }
EOF

if compile_prog "" "" ; then
  signalfd=yes
fi

# check if eventfd is supported
eventfd=no
cat > $TMPC << EOF
#include <sys/eventfd.h>

int main(void)
{
    return eventfd(0, EFD_NONBLOCK | EFD_CLOEXEC);
}
EOF
if compile_prog "" "" ; then
  eventfd=yes
fi

# check if memfd is supported
memfd=no
cat > $TMPC << EOF
#include <sys/memfd.h>

int main(void)
{
    return memfd_create("foo", MFD_ALLOW_SEALING);
}
EOF
if compile_prog "" "" ; then
  memfd=yes
fi



# check for fallocate
fallocate=no
cat > $TMPC << EOF
#include <fcntl.h>

int main(void)
{
    fallocate(0, 0, 0, 0);
    return 0;
}
EOF
if compile_prog "" "" ; then
  fallocate=yes
fi

# check for fallocate hole punching
fallocate_punch_hole=no
cat > $TMPC << EOF
#include <fcntl.h>
#include <linux/falloc.h>

int main(void)
{
    fallocate(0, FALLOC_FL_PUNCH_HOLE | FALLOC_FL_KEEP_SIZE, 0, 0);
    return 0;
}
EOF
if compile_prog "" "" ; then
  fallocate_punch_hole=yes
fi

# check that fallocate supports range zeroing inside the file
fallocate_zero_range=no
cat > $TMPC << EOF
#include <fcntl.h>
#include <linux/falloc.h>

int main(void)
{
    fallocate(0, FALLOC_FL_ZERO_RANGE, 0, 0);
    return 0;
}
EOF
if compile_prog "" "" ; then
  fallocate_zero_range=yes
fi

# check for posix_fallocate
posix_fallocate=no
cat > $TMPC << EOF
#include <fcntl.h>

int main(void)
{
    posix_fallocate(0, 0, 0);
    return 0;
}
EOF
if compile_prog "" "" ; then
    posix_fallocate=yes
fi

# check for sync_file_range
sync_file_range=no
cat > $TMPC << EOF
#include <fcntl.h>

int main(void)
{
    sync_file_range(0, 0, 0, 0);
    return 0;
}
EOF
if compile_prog "" "" ; then
  sync_file_range=yes
fi

# check for linux/fiemap.h and FS_IOC_FIEMAP
fiemap=no
cat > $TMPC << EOF
#include <sys/ioctl.h>
#include <linux/fs.h>
#include <linux/fiemap.h>

int main(void)
{
    ioctl(0, FS_IOC_FIEMAP, 0);
    return 0;
}
EOF
if compile_prog "" "" ; then
  fiemap=yes
fi

# check for dup3
dup3=no
cat > $TMPC << EOF
#include <unistd.h>

int main(void)
{
    dup3(0, 0, 0);
    return 0;
}
EOF
if compile_prog "" "" ; then
  dup3=yes
fi

# check for ppoll support
ppoll=no
cat > $TMPC << EOF
#include <poll.h>

int main(void)
{
    struct pollfd pfd = { .fd = 0, .events = 0, .revents = 0 };
    ppoll(&pfd, 1, 0, 0);
    return 0;
}
EOF
if compile_prog "" "" ; then
  ppoll=yes
fi

# check for prctl(PR_SET_TIMERSLACK , ... ) support
prctl_pr_set_timerslack=no
cat > $TMPC << EOF
#include <sys/prctl.h>

int main(void)
{
    prctl(PR_SET_TIMERSLACK, 1, 0, 0, 0);
    return 0;
}
EOF
if compile_prog "" "" ; then
  prctl_pr_set_timerslack=yes
fi

# check for epoll support
epoll=no
cat > $TMPC << EOF
#include <sys/epoll.h>

int main(void)
{
    epoll_create(0);
    return 0;
}
EOF
if compile_prog "" "" ; then
  epoll=yes
fi

# epoll_create1 and epoll_pwait are later additions
# so we must check separately for their presence
epoll_create1=no
cat > $TMPC << EOF
#include <sys/epoll.h>

int main(void)
{
    /* Note that we use epoll_create1 as a value, not as
     * a function being called. This is necessary so that on
     * old SPARC glibc versions where the function was present in
     * the library but not declared in the header file we will
     * fail the configure check. (Otherwise we will get a compiler
     * warning but not an error, and will proceed to fail the
     * qemu compile where we compile with -Werror.)
     */
    return (int)(uintptr_t)&epoll_create1;
}
EOF
if compile_prog "" "" ; then
  epoll_create1=yes
fi

epoll_pwait=no
cat > $TMPC << EOF
#include <sys/epoll.h>

int main(void)
{
    epoll_pwait(0, 0, 0, 0, 0);
    return 0;
}
EOF
if compile_prog "" "" ; then
  epoll_pwait=yes
fi

# check for sendfile support
sendfile=no
cat > $TMPC << EOF
#include <sys/sendfile.h>

int main(void)
{
    return sendfile(0, 0, 0, 0);
}
EOF
if compile_prog "" "" ; then
  sendfile=yes
fi

# check for timerfd support (glibc 2.8 and newer)
timerfd=no
cat > $TMPC << EOF
#include <sys/timerfd.h>

int main(void)
{
    return(timerfd_create(CLOCK_REALTIME, 0));
}
EOF
if compile_prog "" "" ; then
  timerfd=yes
fi

# check for setns and unshare support
setns=no
cat > $TMPC << EOF
#include <sched.h>

int main(void)
{
    int ret;
    ret = setns(0, 0);
    ret = unshare(0);
    return ret;
}
EOF
if compile_prog "" "" ; then
  setns=yes
fi

# Check if tools are available to build documentation.
if test "$docs" != "no" ; then
  if has makeinfo && has pod2man; then
    docs=yes
  else
    if test "$docs" = "yes" ; then
      feature_not_found "docs" "Install texinfo and Perl/perl-podlators"
    fi
    docs=no
  fi
fi

# Search for bswap_32 function
byteswap_h=no
cat > $TMPC << EOF
#include <byteswap.h>
int main(void) { return bswap_32(0); }
EOF
if compile_prog "" "" ; then
  byteswap_h=yes
fi

# Search for bswap32 function
bswap_h=no
cat > $TMPC << EOF
#include <sys/endian.h>
#include <sys/types.h>
#include <machine/bswap.h>
int main(void) { return bswap32(0); }
EOF
if compile_prog "" "" ; then
  bswap_h=yes
fi

##########################################
# Do we have libiscsi >= 1.9.0
if test "$libiscsi" != "no" ; then
  if $pkg_config --atleast-version=1.9.0 libiscsi; then
    libiscsi="yes"
    libiscsi_cflags=$($pkg_config --cflags libiscsi)
    libiscsi_libs=$($pkg_config --libs libiscsi)
  else
    if test "$libiscsi" = "yes" ; then
      feature_not_found "libiscsi" "Install libiscsi >= 1.9.0"
    fi
    libiscsi="no"
  fi
fi

##########################################
# Do we need libm
cat > $TMPC << EOF
#include <math.h>
int main(int argc, char **argv) { return isnan(sin((double)argc)); }
EOF
if compile_prog "" "" ; then
  :
elif compile_prog "" "-lm" ; then
  LIBS="-lm $LIBS"
  libs_qga="-lm $libs_qga"
else
  error_exit "libm check failed"
fi

##########################################
# Do we need librt
# uClibc provides 2 versions of clock_gettime(), one with realtime
# support and one without. This means that the clock_gettime() don't
# need -lrt. We still need it for timer_create() so we check for this
# function in addition.
cat > $TMPC <<EOF
#include <signal.h>
#include <time.h>
int main(void) {
  timer_create(CLOCK_REALTIME, NULL, NULL);
  return clock_gettime(CLOCK_REALTIME, NULL);
}
EOF

if compile_prog "" "" ; then
  :
# we need pthread for static linking. use previous pthread test result
elif compile_prog "" "$pthread_lib -lrt" ; then
  LIBS="$LIBS -lrt"
  libs_qga="$libs_qga -lrt"
fi

if test "$darwin" != "yes" -a "$mingw32" != "yes" -a "$solaris" != yes -a \
        "$aix" != "yes" -a "$haiku" != "yes" ; then
    libs_softmmu="-lutil $libs_softmmu"
fi

##########################################
# spice probe
if test "$spice" != "no" ; then
  cat > $TMPC << EOF
#include <spice.h>
int main(void) { spice_server_new(); return 0; }
EOF
  spice_cflags=$($pkg_config --cflags spice-protocol spice-server 2>/dev/null)
  spice_libs=$($pkg_config --libs spice-protocol spice-server 2>/dev/null)
  if $pkg_config --atleast-version=0.12.0 spice-server && \
     $pkg_config --atleast-version=0.12.3 spice-protocol && \
     compile_prog "$spice_cflags" "$spice_libs" ; then
    spice="yes"
    libs_softmmu="$libs_softmmu $spice_libs"
    QEMU_CFLAGS="$QEMU_CFLAGS $spice_cflags"
    spice_protocol_version=$($pkg_config --modversion spice-protocol)
    spice_server_version=$($pkg_config --modversion spice-server)
  else
    if test "$spice" = "yes" ; then
      feature_not_found "spice" \
          "Install spice-server(>=0.12.0) and spice-protocol(>=0.12.3) devel"
    fi
    spice="no"
  fi
fi

# check for smartcard support
smartcard_cflags=""
if test "$smartcard" != "no"; then
    if $pkg_config libcacard; then
        libcacard_cflags=$($pkg_config --cflags libcacard)
        libcacard_libs=$($pkg_config --libs libcacard)
        QEMU_CFLAGS="$QEMU_CFLAGS $libcacard_cflags"
        libs_softmmu="$libs_softmmu $libcacard_libs"
        smartcard="yes"
    else
        if test "$smartcard" = "yes"; then
            feature_not_found "smartcard" "Install libcacard devel"
        fi
        smartcard="no"
    fi
fi

# check for libusb
if test "$libusb" != "no" ; then
    if $pkg_config --atleast-version=1.0.13 libusb-1.0; then
        libusb="yes"
        libusb_cflags=$($pkg_config --cflags libusb-1.0)
        libusb_libs=$($pkg_config --libs libusb-1.0)
        QEMU_CFLAGS="$QEMU_CFLAGS $libusb_cflags"
        libs_softmmu="$libs_softmmu $libusb_libs"
    else
        if test "$libusb" = "yes"; then
            feature_not_found "libusb" "Install libusb devel >= 1.0.13"
        fi
        libusb="no"
    fi
fi

# check for usbredirparser for usb network redirection support
if test "$usb_redir" != "no" ; then
    if $pkg_config --atleast-version=0.6 libusbredirparser-0.5; then
        usb_redir="yes"
        usb_redir_cflags=$($pkg_config --cflags libusbredirparser-0.5)
        usb_redir_libs=$($pkg_config --libs libusbredirparser-0.5)
        QEMU_CFLAGS="$QEMU_CFLAGS $usb_redir_cflags"
        libs_softmmu="$libs_softmmu $usb_redir_libs"
    else
        if test "$usb_redir" = "yes"; then
            feature_not_found "usb-redir" "Install usbredir devel"
        fi
        usb_redir="no"
    fi
fi

##########################################
# check if we have VSS SDK headers for win

if test "$mingw32" = "yes" -a "$guest_agent" != "no" -a "$vss_win32_sdk" != "no" ; then
  case "$vss_win32_sdk" in
    "")   vss_win32_include="-I$source_path" ;;
    *\ *) # The SDK is installed in "Program Files" by default, but we cannot
          # handle path with spaces. So we symlink the headers into ".sdk/vss".
          vss_win32_include="-I$source_path/.sdk/vss"
	  symlink "$vss_win32_sdk/inc" "$source_path/.sdk/vss/inc"
	  ;;
    *)    vss_win32_include="-I$vss_win32_sdk"
  esac
  cat > $TMPC << EOF
#define __MIDL_user_allocate_free_DEFINED__
#include <inc/win2003/vss.h>
int main(void) { return VSS_CTX_BACKUP; }
EOF
  if compile_prog "$vss_win32_include" "" ; then
    guest_agent_with_vss="yes"
    QEMU_CFLAGS="$QEMU_CFLAGS $vss_win32_include"
    libs_qga="-lole32 -loleaut32 -lshlwapi -luuid -lstdc++ -Wl,--enable-stdcall-fixup $libs_qga"
    qga_vss_provider="qga/vss-win32/qga-vss.dll qga/vss-win32/qga-vss.tlb"
  else
    if test "$vss_win32_sdk" != "" ; then
      echo "ERROR: Please download and install Microsoft VSS SDK:"
      echo "ERROR:   http://www.microsoft.com/en-us/download/details.aspx?id=23490"
      echo "ERROR: On POSIX-systems, you can extract the SDK headers by:"
      echo "ERROR:   scripts/extract-vsssdk-headers setup.exe"
      echo "ERROR: The headers are extracted in the directory \`inc'."
      feature_not_found "VSS support"
    fi
    guest_agent_with_vss="no"
  fi
fi

##########################################
# lookup Windows platform SDK (if not specified)
# The SDK is needed only to build .tlb (type library) file of guest agent
# VSS provider from the source. It is usually unnecessary because the
# pre-compiled .tlb file is included.

if test "$mingw32" = "yes" -a "$guest_agent" != "no" -a "$guest_agent_with_vss" = "yes" ; then
  if test -z "$win_sdk"; then
    programfiles="$PROGRAMFILES"
    test -n "$PROGRAMW6432" && programfiles="$PROGRAMW6432"
    if test -n "$programfiles"; then
      win_sdk=$(ls -d "$programfiles/Microsoft SDKs/Windows/v"* | tail -1) 2>/dev/null
    else
      feature_not_found "Windows SDK"
    fi
  elif test "$win_sdk" = "no"; then
    win_sdk=""
  fi
fi

##########################################
# check if mingw environment provides a recent ntddscsi.h
if test "$mingw32" = "yes" -a "$guest_agent" != "no"; then
  cat > $TMPC << EOF
#include <windows.h>
#include <ntddscsi.h>
int main(void) {
#if !defined(IOCTL_SCSI_GET_ADDRESS)
#error Missing required ioctl definitions
#endif
  SCSI_ADDRESS addr = { .Lun = 0, .TargetId = 0, .PathId = 0 };
  return addr.Lun;
}
EOF
  if compile_prog "" "" ; then
    guest_agent_ntddscsi=yes
    libs_qga="-lsetupapi $libs_qga"
  fi
fi

##########################################
# virgl renderer probe

if test "$virglrenderer" != "no" ; then
  cat > $TMPC << EOF
#include <virglrenderer.h>
int main(void) { virgl_renderer_poll(); return 0; }
EOF
  virgl_cflags=$($pkg_config --cflags virglrenderer 2>/dev/null)
  virgl_libs=$($pkg_config --libs virglrenderer 2>/dev/null)
  if $pkg_config virglrenderer >/dev/null 2>&1 && \
     compile_prog "$virgl_cflags" "$virgl_libs" ; then
    virglrenderer="yes"
  else
    if test "$virglrenderer" = "yes" ; then
      feature_not_found "virglrenderer"
    fi
    virglrenderer="no"
  fi
fi

##########################################
# check if we have fdatasync

fdatasync=no
cat > $TMPC << EOF
#include <unistd.h>
int main(void) {
#if defined(_POSIX_SYNCHRONIZED_IO) && _POSIX_SYNCHRONIZED_IO > 0
return fdatasync(0);
#else
#error Not supported
#endif
}
EOF
if compile_prog "" "" ; then
    fdatasync=yes
fi

##########################################
# check if we have madvise

madvise=no
cat > $TMPC << EOF
#include <sys/types.h>
#include <sys/mman.h>
#include <stddef.h>
int main(void) { return madvise(NULL, 0, MADV_DONTNEED); }
EOF
if compile_prog "" "" ; then
    madvise=yes
fi

##########################################
# check if we have posix_madvise

posix_madvise=no
cat > $TMPC << EOF
#include <sys/mman.h>
#include <stddef.h>
int main(void) { return posix_madvise(NULL, 0, POSIX_MADV_DONTNEED); }
EOF
if compile_prog "" "" ; then
    posix_madvise=yes
fi

##########################################
# check if we have usable SIGEV_THREAD_ID

sigev_thread_id=no
cat > $TMPC << EOF
#include <signal.h>
int main(void) {
  struct sigevent ev;
  ev.sigev_notify = SIGEV_THREAD_ID;
  ev._sigev_un._tid = 0;
  asm volatile("" : : "g"(&ev));
  return 0;
}
EOF
if compile_prog "" "" ; then
    sigev_thread_id=yes
fi

##########################################
# check if trace backend exists

$python "$source_path/scripts/tracetool.py" "--backends=$trace_backends" --check-backends  > /dev/null 2> /dev/null
if test "$?" -ne 0 ; then
  error_exit "invalid trace backends" \
      "Please choose supported trace backends."
fi

##########################################
# For 'ust' backend, test if ust headers are present
if have_backend "ust"; then
  cat > $TMPC << EOF
#include <lttng/tracepoint.h>
int main(void) { return 0; }
EOF
  if compile_prog "" "" ; then
    if $pkg_config lttng-ust --exists; then
      lttng_ust_libs=`$pkg_config --libs lttng-ust`
    else
      lttng_ust_libs="-llttng-ust"
    fi
    if $pkg_config liburcu-bp --exists; then
      urcu_bp_libs=`$pkg_config --libs liburcu-bp`
    else
      urcu_bp_libs="-lurcu-bp"
    fi

    LIBS="$lttng_ust_libs $urcu_bp_libs $LIBS"
    libs_qga="$lttng_ust_libs $urcu_bp_libs $libs_qga"
  else
    error_exit "Trace backend 'ust' missing lttng-ust header files"
  fi
fi

##########################################
# For 'dtrace' backend, test if 'dtrace' command is present
if have_backend "dtrace"; then
  if ! has 'dtrace' ; then
    error_exit "dtrace command is not found in PATH $PATH"
  fi
  trace_backend_stap="no"
  if has 'stap' ; then
    trace_backend_stap="yes"
  fi
fi

##########################################
# check and set a backend for coroutine

# We prefer ucontext, but it's not always possible. The fallback
# is sigcontext. gthread is not selectable except explicitly, because
# it is not functional enough to run QEMU proper. (It is occasionally
# useful for debugging purposes.)  On Windows the only valid backend
# is the Windows-specific one.

ucontext_works=no
if test "$darwin" != "yes"; then
  cat > $TMPC << EOF
#include <ucontext.h>
#ifdef __stub_makecontext
#error Ignoring glibc stub makecontext which will always fail
#endif
int main(void) { makecontext(0, 0, 0); return 0; }
EOF
  if compile_prog "" "" ; then
    ucontext_works=yes
  fi
fi

if test "$coroutine" = ""; then
  if test "$mingw32" = "yes"; then
    coroutine=win32
  elif test "$ucontext_works" = "yes"; then
    coroutine=ucontext
  else
    coroutine=sigaltstack
  fi
else
  case $coroutine in
  windows)
    if test "$mingw32" != "yes"; then
      error_exit "'windows' coroutine backend only valid for Windows"
    fi
    # Unfortunately the user visible backend name doesn't match the
    # coroutine-*.c filename for this case, so we have to adjust it here.
    coroutine=win32
    ;;
  ucontext)
    if test "$ucontext_works" != "yes"; then
      feature_not_found "ucontext"
    fi
    ;;
  gthread|sigaltstack)
    if test "$mingw32" = "yes"; then
      error_exit "only the 'windows' coroutine backend is valid for Windows"
    fi
    ;;
  *)
    error_exit "unknown coroutine backend $coroutine"
    ;;
  esac
fi

if test "$coroutine_pool" = ""; then
  if test "$coroutine" = "gthread"; then
    coroutine_pool=no
  else
    coroutine_pool=yes
  fi
fi
if test "$coroutine" = "gthread" -a "$coroutine_pool" = "yes"; then
  error_exit "'gthread' coroutine backend does not support pool (use --disable-coroutine-pool)"
fi

##########################################
# check if we have open_by_handle_at

open_by_handle_at=no
cat > $TMPC << EOF
#include <fcntl.h>
#if !defined(AT_EMPTY_PATH)
# error missing definition
#else
int main(void) { struct file_handle fh; return open_by_handle_at(0, &fh, 0); }
#endif
EOF
if compile_prog "" "" ; then
    open_by_handle_at=yes
fi

########################################
# check if we have linux/magic.h

linux_magic_h=no
cat > $TMPC << EOF
#include <linux/magic.h>
int main(void) {
  return 0;
}
EOF
if compile_prog "" "" ; then
    linux_magic_h=yes
fi

########################################
# check whether we can disable warning option with a pragma (this is needed
# to silence warnings in the headers of some versions of external libraries).
# This test has to be compiled with -Werror as otherwise an unknown pragma is
# only a warning.
#
# If we can't selectively disable warning in the code, disable -Werror so that
# the build doesn't fail anyway.

pragma_disable_unused_but_set=no
cat > $TMPC << EOF
#pragma GCC diagnostic push
#pragma GCC diagnostic ignored "-Wunused-but-set-variable"
#pragma GCC diagnostic ignored "-Wstrict-prototypes"
#pragma GCC diagnostic pop

int main(void) {
    return 0;
}
EOF
if compile_prog "-Werror" "" ; then
    pragma_diagnostic_available=yes
else
    werror=no
fi

########################################
# check if we have valgrind/valgrind.h

valgrind_h=no
cat > $TMPC << EOF
#include <valgrind/valgrind.h>
int main(void) {
  return 0;
}
EOF
if compile_prog "" "" ; then
    valgrind_h=yes
fi

########################################
# check if environ is declared

has_environ=no
cat > $TMPC << EOF
#include <unistd.h>
int main(void) {
    environ = 0;
    return 0;
}
EOF
if compile_prog "" "" ; then
    has_environ=yes
fi

########################################
# check if cpuid.h is usable.

cpuid_h=no
cat > $TMPC << EOF
#include <cpuid.h>
int main(void) {
    unsigned a, b, c, d;
    int max = __get_cpuid_max(0, 0);

    if (max >= 1) {
        __cpuid(1, a, b, c, d);
    }

    if (max >= 7) {
        __cpuid_count(7, 0, a, b, c, d);
    }

    return 0;
}
EOF
if compile_prog "" "" ; then
    cpuid_h=yes
fi

########################################
# check if __[u]int128_t is usable.

int128=no
cat > $TMPC << EOF
#if defined(__clang_major__) && defined(__clang_minor__)
# if ((__clang_major__ < 3) || (__clang_major__ == 3) && (__clang_minor__ < 2))
#  error __int128_t does not work in CLANG before 3.2
# endif
#endif
__int128_t a;
__uint128_t b;
int main (void) {
  a = a + b;
  b = a * b;
  a = a * a;
  return 0;
}
EOF
if compile_prog "" "" ; then
    int128=yes
fi

########################################
# check if getauxval is available.

getauxval=no
cat > $TMPC << EOF
#include <sys/auxv.h>
int main(void) {
  return getauxval(AT_HWCAP) == 0;
}
EOF
if compile_prog "" "" ; then
    getauxval=yes
fi

########################################
# check if ccache is interfering with
# semantic analysis of macros

unset CCACHE_CPP2
ccache_cpp2=no
cat > $TMPC << EOF
static const int Z = 1;
#define fn() ({ Z; })
#define TAUT(X) ((X) == Z)
#define PAREN(X, Y) (X == Y)
#define ID(X) (X)
int main(int argc, char *argv[])
{
    int x = 0, y = 0;
    x = ID(x);
    x = fn();
    fn();
    if (PAREN(x, y)) return 0;
    if (TAUT(Z)) return 0;
    return 0;
}
EOF

if ! compile_object "-Werror"; then
    ccache_cpp2=yes
fi

#################################################
# clang does not support glibc + FORTIFY_SOURCE.

if test "$fortify_source" != "no"; then
  if echo | $cc -dM -E - | grep __clang__ > /dev/null 2>&1 ; then
    fortify_source="no";
  elif test -n "$cxx" &&
       echo | $cxx -dM -E - | grep __clang__ >/dev/null 2>&1 ; then
    fortify_source="no";
  else
    fortify_source="yes"
  fi
fi

##########################################
# End of CC checks
# After here, no more $cc or $ld runs

if test "$gcov" = "yes" ; then
  CFLAGS="-fprofile-arcs -ftest-coverage -g $CFLAGS"
  LDFLAGS="-fprofile-arcs -ftest-coverage $LDFLAGS"
elif test "$fortify_source" = "yes" ; then
  CFLAGS="-O2 -U_FORTIFY_SOURCE -D_FORTIFY_SOURCE=2 $CFLAGS"
elif test "$debug" = "no"; then
  CFLAGS="-O2 $CFLAGS"
fi

##########################################
# Do we have libnfs
if test "$libnfs" != "no" ; then
  if $pkg_config --atleast-version=1.9.3 libnfs; then
    libnfs="yes"
    libnfs_libs=$($pkg_config --libs libnfs)
    LIBS="$LIBS $libnfs_libs"
  else
    if test "$libnfs" = "yes" ; then
      feature_not_found "libnfs" "Install libnfs devel >= 1.9.3"
    fi
    libnfs="no"
  fi
fi

# Disable zero malloc errors for official releases unless explicitly told to
# enable/disable
if test -z "$zero_malloc" ; then
    if test "$z_version" = "50" ; then
	zero_malloc="no"
    else
	zero_malloc="yes"
    fi
fi

# Now we've finished running tests it's OK to add -Werror to the compiler flags
if test "$werror" = "yes"; then
    QEMU_CFLAGS="-Werror $QEMU_CFLAGS"
fi

if test "$solaris" = "no" ; then
    if $ld --version 2>/dev/null | grep "GNU ld" >/dev/null 2>/dev/null ; then
        LDFLAGS="-Wl,--warn-common $LDFLAGS"
    fi
fi

# test if pod2man has --utf8 option
if pod2man --help | grep -q utf8; then
    POD2MAN="pod2man --utf8"
else
    POD2MAN="pod2man"
fi

# Use ASLR, no-SEH and DEP if available
if test "$mingw32" = "yes" ; then
    for flag in --dynamicbase --no-seh --nxcompat; do
        if $ld --help 2>/dev/null | grep ".$flag" >/dev/null 2>/dev/null ; then
            LDFLAGS="-Wl,$flag $LDFLAGS"
        fi
    done
fi

qemu_confdir=$sysconfdir$confsuffix
qemu_moddir=$libdir$confsuffix
qemu_datadir=$datadir$confsuffix
qemu_localedir="$datadir/locale"

tools=""
if test "$want_tools" = "yes" ; then
  tools="qemu-img\$(EXESUF) qemu-io\$(EXESUF) $tools"
  if [ "$linux" = "yes" -o "$bsd" = "yes" -o "$solaris" = "yes" ] ; then
    tools="qemu-nbd\$(EXESUF) $tools"
    tools="ivshmem-client\$(EXESUF) ivshmem-server\$(EXESUF) $tools"
  fi
fi
if test "$softmmu" = yes ; then
  if test "$virtfs" != no ; then
    if test "$cap" = yes && test "$linux" = yes && test "$attr" = yes ; then
      virtfs=yes
      tools="$tools fsdev/virtfs-proxy-helper\$(EXESUF)"
    else
      if test "$virtfs" = yes; then
        error_exit "VirtFS is supported only on Linux and requires libcap-devel and libattr-devel"
      fi
      virtfs=no
    fi
  fi
fi

# Probe for guest agent support/options

if [ "$guest_agent" != "no" ]; then
  if [ "$linux" = "yes" -o "$bsd" = "yes" -o "$solaris" = "yes" -o "$mingw32" = "yes" ] ; then
      tools="qemu-ga $tools"
      guest_agent=yes
  elif [ "$guest_agent" != yes ]; then
      guest_agent=no
  else
      error_exit "Guest agent is not supported on this platform"
  fi
fi

# Guest agent Window MSI  package

if test "$guest_agent" != yes; then
  if test "$guest_agent_msi" = yes; then
    error_exit "MSI guest agent package requires guest agent enabled"
  fi
  guest_agent_msi=no
elif test "$mingw32" != "yes"; then
  if test "$guest_agent_msi" = "yes"; then
    error_exit "MSI guest agent package is available only for MinGW Windows cross-compilation"
  fi
  guest_agent_msi=no
elif ! has wixl; then
  if test "$guest_agent_msi" = "yes"; then
    error_exit "MSI guest agent package requires wixl tool installed ( usually from msitools package )"
  fi
  guest_agent_msi=no
else
  # we support qemu-ga, mingw32, and wixl: default to MSI enabled if it wasn't
  # disabled explicitly
  if test "$guest_agent_msi" != "no"; then
    guest_agent_msi=yes
  fi
fi

if test "$guest_agent_msi" = "yes"; then
  if test "$guest_agent_with_vss" = "yes"; then
    QEMU_GA_MSI_WITH_VSS="-D InstallVss"
  fi

  if test "$QEMU_GA_MANUFACTURER" = ""; then
    QEMU_GA_MANUFACTURER=QEMU
  fi

  if test "$QEMU_GA_DISTRO" = ""; then
    QEMU_GA_DISTRO=Linux
  fi

  if test "$QEMU_GA_VERSION" = ""; then
      QEMU_GA_VERSION=`cat $source_path/VERSION`
  fi

  QEMU_GA_MSI_MINGW_DLL_PATH="-D Mingw_dlls=`$pkg_config --variable=prefix glib-2.0`/bin"

  case "$cpu" in
  x86_64)
    QEMU_GA_MSI_ARCH="-a x64 -D Arch=64"
    ;;
  i386)
    QEMU_GA_MSI_ARCH="-D Arch=32"
    ;;
  *)
    error_exit "CPU $cpu not supported for building installation package"
    ;;
  esac
fi

# Mac OS X ships with a broken assembler
roms=
if test \( "$cpu" = "i386" -o "$cpu" = "x86_64" \) -a \
        "$targetos" != "Darwin" -a "$targetos" != "SunOS" -a \
        "$softmmu" = yes ; then
  roms="optionrom"
fi
if test "$cpu" = "ppc64" -a "$targetos" != "Darwin" ; then
  roms="$roms spapr-rtas"
fi

if test "$cpu" = "s390x" ; then
  roms="$roms s390-ccw"
fi

# Probe for the need for relocating the user-only binary.
if test "$pie" = "no" ; then
  textseg_addr=
  case "$cpu" in
    arm | i386 | ppc* | s390* | sparc* | x86_64 | x32)
      # ??? Rationale for choosing this address
      textseg_addr=0x60000000
      ;;
    mips)
      # A 256M aligned address, high in the address space, with enough
      # room for the code_gen_buffer above it before the stack.
      textseg_addr=0x60000000
      ;;
  esac
  if [ -n "$textseg_addr" ]; then
    cat > $TMPC <<EOF
    int main(void) { return 0; }
EOF
    textseg_ldflags="-Wl,-Ttext-segment=$textseg_addr"
    if ! compile_prog "" "$textseg_ldflags"; then
      # In case ld does not support -Ttext-segment, edit the default linker
      # script via sed to set the .text start addr.  This is needed on FreeBSD
      # at least.
      $ld --verbose | sed \
        -e '1,/==================================================/d' \
        -e '/==================================================/,$d' \
        -e "s/[.] = [0-9a-fx]* [+] SIZEOF_HEADERS/. = $textseg_addr + SIZEOF_HEADERS/" \
        -e "s/__executable_start = [0-9a-fx]*/__executable_start = $textseg_addr/" > config-host.ld
      textseg_ldflags="-Wl,-T../config-host.ld"
    fi
  fi
fi

# prepend pixman and ftd flags after all config tests are done
QEMU_CFLAGS="$pixman_cflags $fdt_cflags $QEMU_CFLAGS"
libs_softmmu="$pixman_libs $libs_softmmu"

echo "Install prefix    $prefix"
echo "BIOS directory    `eval echo $qemu_datadir`"
echo "binary directory  `eval echo $bindir`"
echo "library directory `eval echo $libdir`"
echo "module directory  `eval echo $qemu_moddir`"
echo "libexec directory `eval echo $libexecdir`"
echo "include directory `eval echo $includedir`"
echo "config directory  `eval echo $sysconfdir`"
if test "$mingw32" = "no" ; then
echo "local state directory   `eval echo $local_statedir`"
echo "Manual directory  `eval echo $mandir`"
echo "ELF interp prefix $interp_prefix"
else
echo "local state directory   queried at runtime"
echo "Windows SDK       $win_sdk"
fi
echo "Source path       $source_path"
echo "C compiler        $cc"
echo "Host C compiler   $host_cc"
echo "C++ compiler      $cxx"
echo "Objective-C compiler $objcc"
echo "ARFLAGS           $ARFLAGS"
echo "CFLAGS            $CFLAGS"
echo "QEMU_CFLAGS       $QEMU_CFLAGS"
echo "LDFLAGS           $LDFLAGS"
echo "make              $make"
echo "install           $install"
echo "python            $python"
if test "$slirp" = "yes" ; then
    echo "smbd              $smbd"
fi
echo "module support    $modules"
echo "host CPU          $cpu"
echo "host big endian   $bigendian"
echo "target list       $target_list"
echo "tcg debug enabled $debug_tcg"
echo "gprof enabled     $gprof"
echo "sparse enabled    $sparse"
echo "strip binaries    $strip_opt"
echo "profiler          $profiler"
echo "static build      $static"
if test "$darwin" = "yes" ; then
    echo "Cocoa support     $cocoa"
fi
echo "pixman            $pixman"
echo "SDL support       $sdl"
echo "GTK support       $gtk"
echo "GTK GL support    $gtk_gl"
echo "GNUTLS support    $gnutls"
echo "GNUTLS hash       $gnutls_hash"
echo "libgcrypt         $gcrypt"
echo "nettle            $nettle ${nettle+($nettle_version)}"
echo "libtasn1          $tasn1"
echo "VTE support       $vte"
echo "curses support    $curses"
echo "virgl support     $virglrenderer"
echo "curl support      $curl"
echo "mingw32 support   $mingw32"
echo "Audio drivers     $audio_drv_list"
echo "Block whitelist (rw) $block_drv_rw_whitelist"
echo "Block whitelist (ro) $block_drv_ro_whitelist"
echo "VirtFS support    $virtfs"
echo "VNC support       $vnc"
if test "$vnc" = "yes" ; then
    echo "VNC SASL support  $vnc_sasl"
    echo "VNC JPEG support  $vnc_jpeg"
    echo "VNC PNG support   $vnc_png"
fi
if test -n "$sparc_cpu"; then
    echo "Target Sparc Arch $sparc_cpu"
fi
echo "xen support       $xen"
if test "$xen" = "yes" ; then
  echo "xen ctrl version  $xen_ctrl_version"
fi
echo "brlapi support    $brlapi"
echo "bluez  support    $bluez"
echo "Documentation     $docs"
echo "PIE               $pie"
echo "vde support       $vde"
echo "netmap support    $netmap"
echo "Linux AIO support $linux_aio"
echo "ATTR/XATTR support $attr"
echo "Install blobs     $blobs"
echo "KVM support       $kvm"
echo "RDMA support      $rdma"
echo "TCG interpreter   $tcg_interpreter"
echo "fdt support       $fdt"
echo "preadv support    $preadv"
echo "fdatasync         $fdatasync"
echo "madvise           $madvise"
echo "posix_madvise     $posix_madvise"
echo "sigev_thread_id   $sigev_thread_id"
echo "uuid support      $uuid"
echo "libcap-ng support $cap_ng"
echo "vhost-net support $vhost_net"
echo "vhost-scsi support $vhost_scsi"
echo "Trace backends    $trace_backends"
if test "$trace_backend" = "simple"; then
echo "Trace output file $trace_file-<pid>"
fi
if test "$spice" = "yes"; then
echo "spice support     $spice ($spice_protocol_version/$spice_server_version)"
else
echo "spice support     $spice"
fi
echo "rbd support       $rbd"
echo "xfsctl support    $xfs"
echo "smartcard support $smartcard"
echo "libusb            $libusb"
echo "usb net redir     $usb_redir"
echo "OpenGL support    $opengl"
echo "libiscsi support  $libiscsi"
echo "libnfs support    $libnfs"
echo "build guest agent $guest_agent"
echo "QGA VSS support   $guest_agent_with_vss"
echo "QGA w32 disk info $guest_agent_ntddscsi"
echo "QGA MSI support   $guest_agent_msi"
echo "seccomp support   $seccomp"
echo "coroutine backend $coroutine"
echo "coroutine pool    $coroutine_pool"
echo "GlusterFS support $glusterfs"
echo "Archipelago support $archipelago"
echo "OpenvStorage support $openvstorage"
echo "gcov              $gcov_tool"
echo "gcov enabled      $gcov"
echo "TPM support       $tpm"
echo "libssh2 support   $libssh2"
echo "TPM passthrough   $tpm_passthrough"
echo "QOM debugging     $qom_cast_debug"
echo "vhdx              $vhdx"
echo "lzo support       $lzo"
echo "snappy support    $snappy"
echo "bzip2 support     $bzip2"
echo "NUMA host support $numa"
echo "tcmalloc support  $tcmalloc"
echo "jemalloc support  $jemalloc"

if test "$sdl_too_old" = "yes"; then
echo "-> Your SDL version is too old - please upgrade to have SDL support"
fi

config_host_mak="config-host.mak"

echo "# Automatically generated by configure - do not modify" >config-all-disas.mak

echo "# Automatically generated by configure - do not modify" > $config_host_mak
echo >> $config_host_mak

echo all: >> $config_host_mak
echo "prefix=$prefix" >> $config_host_mak
echo "bindir=$bindir" >> $config_host_mak
echo "libdir=$libdir" >> $config_host_mak
echo "libexecdir=$libexecdir" >> $config_host_mak
echo "includedir=$includedir" >> $config_host_mak
echo "mandir=$mandir" >> $config_host_mak
echo "sysconfdir=$sysconfdir" >> $config_host_mak
echo "qemu_confdir=$qemu_confdir" >> $config_host_mak
echo "qemu_datadir=$qemu_datadir" >> $config_host_mak
echo "qemu_docdir=$qemu_docdir" >> $config_host_mak
echo "qemu_moddir=$qemu_moddir" >> $config_host_mak
if test "$mingw32" = "no" ; then
  echo "qemu_localstatedir=$local_statedir" >> $config_host_mak
fi
echo "qemu_helperdir=$libexecdir" >> $config_host_mak
echo "extra_cflags=$EXTRA_CFLAGS" >> $config_host_mak
echo "extra_ldflags=$EXTRA_LDFLAGS" >> $config_host_mak
echo "qemu_localedir=$qemu_localedir" >> $config_host_mak
echo "libs_softmmu=$libs_softmmu" >> $config_host_mak

echo "ARCH=$ARCH" >> $config_host_mak

if test "$debug_tcg" = "yes" ; then
  echo "CONFIG_DEBUG_TCG=y" >> $config_host_mak
fi
if test "$strip_opt" = "yes" ; then
  echo "STRIP=${strip}" >> $config_host_mak
fi
if test "$bigendian" = "yes" ; then
  echo "HOST_WORDS_BIGENDIAN=y" >> $config_host_mak
fi
if test "$mingw32" = "yes" ; then
  echo "CONFIG_WIN32=y" >> $config_host_mak
  rc_version=`cat $source_path/VERSION`
  version_major=${rc_version%%.*}
  rc_version=${rc_version#*.}
  version_minor=${rc_version%%.*}
  rc_version=${rc_version#*.}
  version_subminor=${rc_version%%.*}
  version_micro=0
  echo "CONFIG_FILEVERSION=$version_major,$version_minor,$version_subminor,$version_micro" >> $config_host_mak
  echo "CONFIG_PRODUCTVERSION=$version_major,$version_minor,$version_subminor,$version_micro" >> $config_host_mak
  if test "$guest_agent_with_vss" = "yes" ; then
    echo "CONFIG_QGA_VSS=y" >> $config_host_mak
    echo "QGA_VSS_PROVIDER=$qga_vss_provider" >> $config_host_mak
    echo "WIN_SDK=\"$win_sdk\"" >> $config_host_mak
  fi
  if test "$guest_agent_ntddscsi" = "yes" ; then
    echo "CONFIG_QGA_NTDDDISK=y" >> $config_host_mak
  fi
  if test "$guest_agent_msi" = "yes"; then
    echo "QEMU_GA_MSI_ENABLED=yes" >> $config_host_mak  
    echo "QEMU_GA_MSI_MINGW_DLL_PATH=${QEMU_GA_MSI_MINGW_DLL_PATH}" >> $config_host_mak
    echo "QEMU_GA_MSI_WITH_VSS=${QEMU_GA_MSI_WITH_VSS}" >> $config_host_mak
    echo "QEMU_GA_MSI_ARCH=${QEMU_GA_MSI_ARCH}" >> $config_host_mak
    echo "QEMU_GA_MANUFACTURER=${QEMU_GA_MANUFACTURER}" >> $config_host_mak
    echo "QEMU_GA_DISTRO=${QEMU_GA_DISTRO}" >> $config_host_mak
    echo "QEMU_GA_VERSION=${QEMU_GA_VERSION}" >> $config_host_mak
  fi
else
  echo "CONFIG_POSIX=y" >> $config_host_mak
fi

if test "$linux" = "yes" ; then
  echo "CONFIG_LINUX=y" >> $config_host_mak
fi

if test "$darwin" = "yes" ; then
  echo "CONFIG_DARWIN=y" >> $config_host_mak
fi

if test "$aix" = "yes" ; then
  echo "CONFIG_AIX=y" >> $config_host_mak
fi

if test "$solaris" = "yes" ; then
  echo "CONFIG_SOLARIS=y" >> $config_host_mak
  echo "CONFIG_SOLARIS_VERSION=$solarisrev" >> $config_host_mak
  if test "$needs_libsunmath" = "yes" ; then
    echo "CONFIG_NEEDS_LIBSUNMATH=y" >> $config_host_mak
  fi
fi
if test "$haiku" = "yes" ; then
  echo "CONFIG_HAIKU=y" >> $config_host_mak
fi
if test "$static" = "yes" ; then
  echo "CONFIG_STATIC=y" >> $config_host_mak
fi
if test "$profiler" = "yes" ; then
  echo "CONFIG_PROFILER=y" >> $config_host_mak
fi
if test "$slirp" = "yes" ; then
  echo "CONFIG_SLIRP=y" >> $config_host_mak
  echo "CONFIG_SMBD_COMMAND=\"$smbd\"" >> $config_host_mak
fi
if test "$vde" = "yes" ; then
  echo "CONFIG_VDE=y" >> $config_host_mak
fi
if test "$netmap" = "yes" ; then
  echo "CONFIG_NETMAP=y" >> $config_host_mak
fi
if test "$l2tpv3" = "yes" ; then
  echo "CONFIG_L2TPV3=y" >> $config_host_mak
fi
if test "$cap_ng" = "yes" ; then
  echo "CONFIG_LIBCAP=y" >> $config_host_mak
fi
echo "CONFIG_AUDIO_DRIVERS=$audio_drv_list" >> $config_host_mak
for drv in $audio_drv_list; do
    def=CONFIG_`echo $drv | LC_ALL=C tr '[a-z]' '[A-Z]'`
    echo "$def=y" >> $config_host_mak
done
if test "$audio_pt_int" = "yes" ; then
  echo "CONFIG_AUDIO_PT_INT=y" >> $config_host_mak
fi
if test "$audio_win_int" = "yes" ; then
  echo "CONFIG_AUDIO_WIN_INT=y" >> $config_host_mak
fi
echo "CONFIG_BDRV_RW_WHITELIST=$block_drv_rw_whitelist" >> $config_host_mak
echo "CONFIG_BDRV_RO_WHITELIST=$block_drv_ro_whitelist" >> $config_host_mak
if test "$vnc" = "yes" ; then
  echo "CONFIG_VNC=y" >> $config_host_mak
fi
if test "$vnc_sasl" = "yes" ; then
  echo "CONFIG_VNC_SASL=y" >> $config_host_mak
fi
if test "$vnc_jpeg" = "yes" ; then
  echo "CONFIG_VNC_JPEG=y" >> $config_host_mak
fi
if test "$vnc_png" = "yes" ; then
  echo "CONFIG_VNC_PNG=y" >> $config_host_mak
fi
if test "$fnmatch" = "yes" ; then
  echo "CONFIG_FNMATCH=y" >> $config_host_mak
fi
if test "$uuid" = "yes" ; then
  echo "CONFIG_UUID=y" >> $config_host_mak
fi
if test "$xfs" = "yes" ; then
  echo "CONFIG_XFS=y" >> $config_host_mak
fi
qemu_version=`head $source_path/VERSION`
echo "VERSION=$qemu_version" >>$config_host_mak
echo "PKGVERSION=$pkgversion" >>$config_host_mak
echo "SRC_PATH=$source_path" >> $config_host_mak
echo "TARGET_DIRS=$target_list" >> $config_host_mak
if [ "$docs" = "yes" ] ; then
  echo "BUILD_DOCS=yes" >> $config_host_mak
fi
if test "$modules" = "yes"; then
  # $shacmd can generate a hash started with digit, which the compiler doesn't
  # like as an symbol. So prefix it with an underscore
  echo "CONFIG_STAMP=_`(echo $qemu_version; echo $pkgversion; cat $0) | $shacmd - | cut -f1 -d\ `" >> $config_host_mak
  echo "CONFIG_MODULES=y" >> $config_host_mak
fi
if test "$sdl" = "yes" ; then
  echo "CONFIG_SDL=y" >> $config_host_mak
  echo "CONFIG_SDLABI=$sdlabi" >> $config_host_mak
  echo "SDL_CFLAGS=$sdl_cflags" >> $config_host_mak
fi
if test "$cocoa" = "yes" ; then
  echo "CONFIG_COCOA=y" >> $config_host_mak
fi
if test "$curses" = "yes" ; then
  echo "CONFIG_CURSES=y" >> $config_host_mak
fi
if test "$utimens" = "yes" ; then
  echo "CONFIG_UTIMENSAT=y" >> $config_host_mak
fi
if test "$pipe2" = "yes" ; then
  echo "CONFIG_PIPE2=y" >> $config_host_mak
fi
if test "$accept4" = "yes" ; then
  echo "CONFIG_ACCEPT4=y" >> $config_host_mak
fi
if test "$splice" = "yes" ; then
  echo "CONFIG_SPLICE=y" >> $config_host_mak
fi
if test "$eventfd" = "yes" ; then
  echo "CONFIG_EVENTFD=y" >> $config_host_mak
fi
if test "$memfd" = "yes" ; then
  echo "CONFIG_MEMFD=y" >> $config_host_mak
fi
if test "$fallocate" = "yes" ; then
  echo "CONFIG_FALLOCATE=y" >> $config_host_mak
fi
if test "$fallocate_punch_hole" = "yes" ; then
  echo "CONFIG_FALLOCATE_PUNCH_HOLE=y" >> $config_host_mak
fi
if test "$fallocate_zero_range" = "yes" ; then
  echo "CONFIG_FALLOCATE_ZERO_RANGE=y" >> $config_host_mak
fi
if test "$posix_fallocate" = "yes" ; then
  echo "CONFIG_POSIX_FALLOCATE=y" >> $config_host_mak
fi
if test "$sync_file_range" = "yes" ; then
  echo "CONFIG_SYNC_FILE_RANGE=y" >> $config_host_mak
fi
if test "$fiemap" = "yes" ; then
  echo "CONFIG_FIEMAP=y" >> $config_host_mak
fi
if test "$dup3" = "yes" ; then
  echo "CONFIG_DUP3=y" >> $config_host_mak
fi
if test "$ppoll" = "yes" ; then
  echo "CONFIG_PPOLL=y" >> $config_host_mak
fi
if test "$prctl_pr_set_timerslack" = "yes" ; then
  echo "CONFIG_PRCTL_PR_SET_TIMERSLACK=y" >> $config_host_mak
fi
if test "$epoll" = "yes" ; then
  echo "CONFIG_EPOLL=y" >> $config_host_mak
fi
if test "$epoll_create1" = "yes" ; then
  echo "CONFIG_EPOLL_CREATE1=y" >> $config_host_mak
fi
if test "$epoll_pwait" = "yes" ; then
  echo "CONFIG_EPOLL_PWAIT=y" >> $config_host_mak
fi
if test "$sendfile" = "yes" ; then
  echo "CONFIG_SENDFILE=y" >> $config_host_mak
fi
if test "$timerfd" = "yes" ; then
  echo "CONFIG_TIMERFD=y" >> $config_host_mak
fi
if test "$setns" = "yes" ; then
  echo "CONFIG_SETNS=y" >> $config_host_mak
fi
if test "$inotify" = "yes" ; then
  echo "CONFIG_INOTIFY=y" >> $config_host_mak
fi
if test "$inotify1" = "yes" ; then
  echo "CONFIG_INOTIFY1=y" >> $config_host_mak
fi
if test "$byteswap_h" = "yes" ; then
  echo "CONFIG_BYTESWAP_H=y" >> $config_host_mak
fi
if test "$bswap_h" = "yes" ; then
  echo "CONFIG_MACHINE_BSWAP_H=y" >> $config_host_mak
fi
if test "$curl" = "yes" ; then
  echo "CONFIG_CURL=m" >> $config_host_mak
  echo "CURL_CFLAGS=$curl_cflags" >> $config_host_mak
  echo "CURL_LIBS=$curl_libs" >> $config_host_mak
fi
if test "$brlapi" = "yes" ; then
  echo "CONFIG_BRLAPI=y" >> $config_host_mak
fi
if test "$bluez" = "yes" ; then
  echo "CONFIG_BLUEZ=y" >> $config_host_mak
  echo "BLUEZ_CFLAGS=$bluez_cflags" >> $config_host_mak
fi
if test "$glib_subprocess" = "yes" ; then
  echo "CONFIG_HAS_GLIB_SUBPROCESS_TESTS=y" >> $config_host_mak
fi
echo "GLIB_CFLAGS=$glib_cflags" >> $config_host_mak
if test "$gtk" = "yes" ; then
  echo "CONFIG_GTK=y" >> $config_host_mak
  echo "CONFIG_GTKABI=$gtkabi" >> $config_host_mak
  echo "GTK_CFLAGS=$gtk_cflags" >> $config_host_mak
  if test "$gtk_gl" = "yes" ; then
    echo "CONFIG_GTK_GL=y" >> $config_host_mak
  fi
fi
if test "$gnutls" = "yes" ; then
  echo "CONFIG_GNUTLS=y" >> $config_host_mak
fi
if test "$gnutls_hash" = "yes" ; then
  echo "CONFIG_GNUTLS_HASH=y" >> $config_host_mak
fi
if test "$gcrypt" = "yes" ; then
  echo "CONFIG_GCRYPT=y" >> $config_host_mak
fi
if test "$nettle" = "yes" ; then
  echo "CONFIG_NETTLE=y" >> $config_host_mak
  echo "CONFIG_NETTLE_VERSION_MAJOR=${nettle_version%%.*}" >> $config_host_mak
fi
if test "$tasn1" = "yes" ; then
  echo "CONFIG_TASN1=y" >> $config_host_mak
fi
if test "$vte" = "yes" ; then
  echo "CONFIG_VTE=y" >> $config_host_mak
  echo "VTE_CFLAGS=$vte_cflags" >> $config_host_mak
fi
if test "$virglrenderer" = "yes" ; then
  echo "CONFIG_VIRGL=y" >> $config_host_mak
  echo "VIRGL_CFLAGS=$virgl_cflags" >> $config_host_mak
  echo "VIRGL_LIBS=$virgl_libs" >> $config_host_mak
fi
if test "$xen" = "yes" ; then
  echo "CONFIG_XEN_BACKEND=y" >> $config_host_mak
  echo "CONFIG_XEN_CTRL_INTERFACE_VERSION=$xen_ctrl_version" >> $config_host_mak
fi
if test "$linux_aio" = "yes" ; then
  echo "CONFIG_LINUX_AIO=y" >> $config_host_mak
fi
if test "$attr" = "yes" ; then
  echo "CONFIG_ATTR=y" >> $config_host_mak
fi
if test "$libattr" = "yes" ; then
  echo "CONFIG_LIBATTR=y" >> $config_host_mak
fi
if test "$virtfs" = "yes" ; then
  echo "CONFIG_VIRTFS=y" >> $config_host_mak
fi
if test "$vhost_scsi" = "yes" ; then
  echo "CONFIG_VHOST_SCSI=y" >> $config_host_mak
fi
if test "$vhost_net" = "yes" ; then
  echo "CONFIG_VHOST_NET_USED=y" >> $config_host_mak
fi
if test "$blobs" = "yes" ; then
  echo "INSTALL_BLOBS=yes" >> $config_host_mak
fi
if test "$iovec" = "yes" ; then
  echo "CONFIG_IOVEC=y" >> $config_host_mak
fi
if test "$preadv" = "yes" ; then
  echo "CONFIG_PREADV=y" >> $config_host_mak
fi
if test "$fdt" = "yes" ; then
  echo "CONFIG_FDT=y" >> $config_host_mak
fi
if test "$signalfd" = "yes" ; then
  echo "CONFIG_SIGNALFD=y" >> $config_host_mak
fi
if test "$tcg_interpreter" = "yes" ; then
  echo "CONFIG_TCG_INTERPRETER=y" >> $config_host_mak
fi
if test "$fdatasync" = "yes" ; then
  echo "CONFIG_FDATASYNC=y" >> $config_host_mak
fi
if test "$madvise" = "yes" ; then
  echo "CONFIG_MADVISE=y" >> $config_host_mak
fi
if test "$posix_madvise" = "yes" ; then
  echo "CONFIG_POSIX_MADVISE=y" >> $config_host_mak
fi
if test "$sigev_thread_id" = "yes" ; then
  echo "CONFIG_SIGEV_THREAD_ID=y" >> $config_host_mak
fi

if test "$spice" = "yes" ; then
  echo "CONFIG_SPICE=y" >> $config_host_mak
fi

if test "$smartcard" = "yes" ; then
  echo "CONFIG_SMARTCARD=y" >> $config_host_mak
fi

if test "$libusb" = "yes" ; then
  echo "CONFIG_USB_LIBUSB=y" >> $config_host_mak
fi

if test "$usb_redir" = "yes" ; then
  echo "CONFIG_USB_REDIR=y" >> $config_host_mak
fi

if test "$opengl" = "yes" ; then
  echo "CONFIG_OPENGL=y" >> $config_host_mak
  echo "OPENGL_CFLAGS=$opengl_cflags" >> $config_host_mak
  echo "OPENGL_LIBS=$opengl_libs" >> $config_host_mak
fi

if test "$lzo" = "yes" ; then
  echo "CONFIG_LZO=y" >> $config_host_mak
fi

if test "$snappy" = "yes" ; then
  echo "CONFIG_SNAPPY=y" >> $config_host_mak
fi

if test "$bzip2" = "yes" ; then
  echo "CONFIG_BZIP2=y" >> $config_host_mak
  echo "BZIP2_LIBS=-lbz2" >> $config_host_mak
fi

if test "$libiscsi" = "yes" ; then
  echo "CONFIG_LIBISCSI=m" >> $config_host_mak
  echo "LIBISCSI_CFLAGS=$libiscsi_cflags" >> $config_host_mak
  echo "LIBISCSI_LIBS=$libiscsi_libs" >> $config_host_mak
fi

if test "$libnfs" = "yes" ; then
  echo "CONFIG_LIBNFS=y" >> $config_host_mak
fi

if test "$seccomp" = "yes"; then
  echo "CONFIG_SECCOMP=y" >> $config_host_mak
fi

# XXX: suppress that
if [ "$bsd" = "yes" ] ; then
  echo "CONFIG_BSD=y" >> $config_host_mak
fi

if test "$zero_malloc" = "yes" ; then
  echo "CONFIG_ZERO_MALLOC=y" >> $config_host_mak
fi
if test "$localtime_r" = "yes" ; then
  echo "CONFIG_LOCALTIME_R=y" >> $config_host_mak
fi
if test "$qom_cast_debug" = "yes" ; then
  echo "CONFIG_QOM_CAST_DEBUG=y" >> $config_host_mak
fi
if test "$rbd" = "yes" ; then
  echo "CONFIG_RBD=m" >> $config_host_mak
  echo "RBD_CFLAGS=$rbd_cflags" >> $config_host_mak
  echo "RBD_LIBS=$rbd_libs" >> $config_host_mak
fi

echo "CONFIG_COROUTINE_BACKEND=$coroutine" >> $config_host_mak
if test "$coroutine_pool" = "yes" ; then
  echo "CONFIG_COROUTINE_POOL=1" >> $config_host_mak
else
  echo "CONFIG_COROUTINE_POOL=0" >> $config_host_mak
fi

if test "$open_by_handle_at" = "yes" ; then
  echo "CONFIG_OPEN_BY_HANDLE=y" >> $config_host_mak
fi

if test "$linux_magic_h" = "yes" ; then
  echo "CONFIG_LINUX_MAGIC_H=y" >> $config_host_mak
fi

if test "$pragma_diagnostic_available" = "yes" ; then
  echo "CONFIG_PRAGMA_DIAGNOSTIC_AVAILABLE=y" >> $config_host_mak
fi

if test "$valgrind_h" = "yes" ; then
  echo "CONFIG_VALGRIND_H=y" >> $config_host_mak
fi

if test "$has_environ" = "yes" ; then
  echo "CONFIG_HAS_ENVIRON=y" >> $config_host_mak
fi

if test "$cpuid_h" = "yes" ; then
  echo "CONFIG_CPUID_H=y" >> $config_host_mak
fi

if test "$int128" = "yes" ; then
  echo "CONFIG_INT128=y" >> $config_host_mak
fi

if test "$getauxval" = "yes" ; then
  echo "CONFIG_GETAUXVAL=y" >> $config_host_mak
fi

if test "$glusterfs" = "yes" ; then
  echo "CONFIG_GLUSTERFS=m" >> $config_host_mak
  echo "GLUSTERFS_CFLAGS=$glusterfs_cflags" >> $config_host_mak
  echo "GLUSTERFS_LIBS=$glusterfs_libs" >> $config_host_mak
fi

if test "$glusterfs_discard" = "yes" ; then
  echo "CONFIG_GLUSTERFS_DISCARD=y" >> $config_host_mak
fi

if test "$glusterfs_zerofill" = "yes" ; then
  echo "CONFIG_GLUSTERFS_ZEROFILL=y" >> $config_host_mak
fi

if test "$archipelago" = "yes" ; then
  echo "CONFIG_ARCHIPELAGO=m" >> $config_host_mak
  echo "ARCHIPELAGO_LIBS=$archipelago_libs" >> $config_host_mak
fi

if test "$openvstorage" = "yes" ; then
  echo "CONFIG_OPENVSTORAGE=m" >> $config_host_mak
  echo "OPENVSTORAGE_LIBS=$openvstorage_libs" >> $config_host_mak
fi

if test "$libssh2" = "yes" ; then
  echo "CONFIG_LIBSSH2=m" >> $config_host_mak
  echo "LIBSSH2_CFLAGS=$libssh2_cflags" >> $config_host_mak
  echo "LIBSSH2_LIBS=$libssh2_libs" >> $config_host_mak
fi

if test "$vhdx" = "yes" ; then
  echo "CONFIG_VHDX=y" >> $config_host_mak
fi

# USB host support
if test "$libusb" = "yes"; then
  echo "HOST_USB=libusb legacy" >> $config_host_mak
else
  echo "HOST_USB=stub" >> $config_host_mak
fi

# TPM passthrough support?
if test "$tpm" = "yes"; then
  echo 'CONFIG_TPM=$(CONFIG_SOFTMMU)' >> $config_host_mak
  if test "$tpm_passthrough" = "yes"; then
    echo "CONFIG_TPM_PASSTHROUGH=y" >> $config_host_mak
  fi
fi

echo "TRACE_BACKENDS=$trace_backends" >> $config_host_mak
if have_backend "nop"; then
  echo "CONFIG_TRACE_NOP=y" >> $config_host_mak
fi
if have_backend "simple"; then
  echo "CONFIG_TRACE_SIMPLE=y" >> $config_host_mak
  # Set the appropriate trace file.
  trace_file="\"$trace_file-\" FMT_pid"
fi
if have_backend "stderr"; then
  echo "CONFIG_TRACE_STDERR=y" >> $config_host_mak
fi
if have_backend "ust"; then
  echo "CONFIG_TRACE_UST=y" >> $config_host_mak
fi
if have_backend "dtrace"; then
  echo "CONFIG_TRACE_DTRACE=y" >> $config_host_mak
  if test "$trace_backend_stap" = "yes" ; then
    echo "CONFIG_TRACE_SYSTEMTAP=y" >> $config_host_mak
  fi
fi
if have_backend "ftrace"; then
  if test "$linux" = "yes" ; then
    echo "CONFIG_TRACE_FTRACE=y" >> $config_host_mak
  else
    feature_not_found "ftrace(trace backend)" "ftrace requires Linux"
  fi
fi
echo "CONFIG_TRACE_FILE=$trace_file" >> $config_host_mak

if test "$rdma" = "yes" ; then
  echo "CONFIG_RDMA=y" >> $config_host_mak
fi

# Hold two types of flag:
#   CONFIG_THREAD_SETNAME_BYTHREAD  - we've got a way of setting the name on
#                                     a thread we have a handle to
#   CONFIG_PTHREAD_SETNAME_NP       - A way of doing it on a particular
#                                     platform
if test "$pthread_setname_np" = "yes" ; then
  echo "CONFIG_THREAD_SETNAME_BYTHREAD=y" >> $config_host_mak
  echo "CONFIG_PTHREAD_SETNAME_NP=y" >> $config_host_mak
fi

if test "$tcg_interpreter" = "yes"; then
  QEMU_INCLUDES="-I\$(SRC_PATH)/tcg/tci $QEMU_INCLUDES"
elif test "$ARCH" = "sparc64" ; then
  QEMU_INCLUDES="-I\$(SRC_PATH)/tcg/sparc $QEMU_INCLUDES"
elif test "$ARCH" = "s390x" ; then
  QEMU_INCLUDES="-I\$(SRC_PATH)/tcg/s390 $QEMU_INCLUDES"
elif test "$ARCH" = "x86_64" -o "$ARCH" = "x32" ; then
  QEMU_INCLUDES="-I\$(SRC_PATH)/tcg/i386 $QEMU_INCLUDES"
elif test "$ARCH" = "ppc64" ; then
  QEMU_INCLUDES="-I\$(SRC_PATH)/tcg/ppc $QEMU_INCLUDES"
else
  QEMU_INCLUDES="-I\$(SRC_PATH)/tcg/\$(ARCH) $QEMU_INCLUDES"
fi
QEMU_INCLUDES="-I\$(SRC_PATH)/tcg $QEMU_INCLUDES"

echo "TOOLS=$tools" >> $config_host_mak
echo "ROMS=$roms" >> $config_host_mak
echo "MAKE=$make" >> $config_host_mak
echo "INSTALL=$install" >> $config_host_mak
echo "INSTALL_DIR=$install -d -m 0755" >> $config_host_mak
echo "INSTALL_DATA=$install -c -m 0644" >> $config_host_mak
if test -n "$libtool"; then
  echo "INSTALL_PROG=\$(LIBTOOL) --mode=install $install -c -m 0755" >> $config_host_mak
  echo "INSTALL_LIB=\$(LIBTOOL) --mode=install $install -c -m 0644" >> $config_host_mak
else
  echo "INSTALL_PROG=$install -c -m 0755" >> $config_host_mak
  echo "INSTALL_LIB=$install -c -m 0644" >> $config_host_mak
fi
echo "PYTHON=$python" >> $config_host_mak
echo "CC=$cc" >> $config_host_mak
if $iasl -h > /dev/null 2>&1; then
  echo "IASL=$iasl" >> $config_host_mak
fi
echo "CC_I386=$cc_i386" >> $config_host_mak
echo "HOST_CC=$host_cc" >> $config_host_mak
echo "CXX=$cxx" >> $config_host_mak
echo "OBJCC=$objcc" >> $config_host_mak
echo "AR=$ar" >> $config_host_mak
echo "ARFLAGS=$ARFLAGS" >> $config_host_mak
echo "AS=$as" >> $config_host_mak
echo "CPP=$cpp" >> $config_host_mak
echo "OBJCOPY=$objcopy" >> $config_host_mak
echo "LD=$ld" >> $config_host_mak
echo "NM=$nm" >> $config_host_mak
echo "WINDRES=$windres" >> $config_host_mak
echo "LIBTOOL=$libtool" >> $config_host_mak
echo "CFLAGS=$CFLAGS" >> $config_host_mak
echo "CFLAGS_NOPIE=$CFLAGS_NOPIE" >> $config_host_mak
echo "QEMU_CFLAGS=$QEMU_CFLAGS" >> $config_host_mak
echo "QEMU_INCLUDES=$QEMU_INCLUDES" >> $config_host_mak
if test "$sparse" = "yes" ; then
  echo "CC           := REAL_CC=\"\$(CC)\" cgcc"       >> $config_host_mak
  echo "CPP          := REAL_CC=\"\$(CPP)\" cgcc"      >> $config_host_mak
  echo "CXX          := REAL_CC=\"\$(CXX)\" cgcc"      >> $config_host_mak
  echo "HOST_CC      := REAL_CC=\"\$(HOST_CC)\" cgcc"  >> $config_host_mak
  echo "QEMU_CFLAGS  += -Wbitwise -Wno-transparent-union -Wno-old-initializer -Wno-non-pointer-null" >> $config_host_mak
fi
if test "$cross_prefix" != ""; then
  echo "AUTOCONF_HOST := --host=${cross_prefix%-}"     >> $config_host_mak
else
  echo "AUTOCONF_HOST := "                             >> $config_host_mak
fi
echo "LDFLAGS=$LDFLAGS" >> $config_host_mak
echo "LDFLAGS_NOPIE=$LDFLAGS_NOPIE" >> $config_host_mak
echo "LIBTOOLFLAGS=$LIBTOOLFLAGS" >> $config_host_mak
echo "LIBS+=$LIBS" >> $config_host_mak
echo "LIBS_TOOLS+=$libs_tools" >> $config_host_mak
echo "EXESUF=$EXESUF" >> $config_host_mak
echo "DSOSUF=$DSOSUF" >> $config_host_mak
echo "LDFLAGS_SHARED=$LDFLAGS_SHARED" >> $config_host_mak
echo "LIBS_QGA+=$libs_qga" >> $config_host_mak
echo "TASN1_LIBS=$tasn1_libs" >> $config_host_mak
echo "TASN1_CFLAGS=$tasn1_cflags" >> $config_host_mak
echo "POD2MAN=$POD2MAN" >> $config_host_mak
echo "TRANSLATE_OPT_CFLAGS=$TRANSLATE_OPT_CFLAGS" >> $config_host_mak
if test "$gcov" = "yes" ; then
  echo "CONFIG_GCOV=y" >> $config_host_mak
  echo "GCOV=$gcov_tool" >> $config_host_mak
fi

# use included Linux headers
if test "$linux" = "yes" ; then
  mkdir -p linux-headers
  case "$cpu" in
  i386|x86_64|x32)
    linux_arch=x86
    ;;
  ppcemb|ppc|ppc64)
    linux_arch=powerpc
    ;;
  s390x)
    linux_arch=s390
    ;;
  aarch64)
    linux_arch=arm64
    ;;
  mips64)
    linux_arch=mips
    ;;
  *)
    # For most CPUs the kernel architecture name and QEMU CPU name match.
    linux_arch="$cpu"
    ;;
  esac
    # For non-KVM architectures we will not have asm headers
    if [ -e "$source_path/linux-headers/asm-$linux_arch" ]; then
      symlink "$source_path/linux-headers/asm-$linux_arch" linux-headers/asm
    fi
fi

for target in $target_list; do
target_dir="$target"
config_target_mak=$target_dir/config-target.mak
target_name=`echo $target | cut -d '-' -f 1`
target_bigendian="no"

case "$target_name" in
  armeb|lm32|m68k|microblaze|mips|mipsn32|mips64|moxie|or32|ppc|ppcemb|ppc64|ppc64abi32|s390x|sh4eb|sparc|sparc64|sparc32plus|xtensaeb)
  target_bigendian=yes
  ;;
esac
target_softmmu="no"
target_user_only="no"
target_linux_user="no"
target_bsd_user="no"
case "$target" in
  ${target_name}-softmmu)
    target_softmmu="yes"
    ;;
  ${target_name}-linux-user)
    if test "$linux" != "yes" ; then
      error_exit "Target '$target' is only available on a Linux host"
    fi
    target_user_only="yes"
    target_linux_user="yes"
    ;;
  ${target_name}-bsd-user)
    if test "$bsd" != "yes" ; then
      error_exit "Target '$target' is only available on a BSD host"
    fi
    target_user_only="yes"
    target_bsd_user="yes"
    ;;
  *)
    error_exit "Target '$target' not recognised"
    exit 1
    ;;
esac

mkdir -p $target_dir
echo "# Automatically generated by configure - do not modify" > $config_target_mak

bflt="no"
interp_prefix1=`echo "$interp_prefix" | sed "s/%M/$target_name/g"`
gdb_xml_files=""

TARGET_ARCH="$target_name"
TARGET_BASE_ARCH=""
TARGET_ABI_DIR=""

case "$target_name" in
  i386)
  ;;
  x86_64)
    TARGET_BASE_ARCH=i386
  ;;
  alpha)
  ;;
  arm|armeb)
    TARGET_ARCH=arm
    bflt="yes"
    gdb_xml_files="arm-core.xml arm-vfp.xml arm-vfp3.xml arm-neon.xml"
  ;;
  aarch64)
    TARGET_BASE_ARCH=arm
    bflt="yes"
    gdb_xml_files="aarch64-core.xml aarch64-fpu.xml arm-core.xml arm-vfp.xml arm-vfp3.xml arm-neon.xml"
  ;;
  cris)
  ;;
  lm32)
  ;;
  m68k)
    bflt="yes"
    gdb_xml_files="cf-core.xml cf-fp.xml"
  ;;
  microblaze|microblazeel)
    TARGET_ARCH=microblaze
    bflt="yes"
  ;;
  mips|mipsel)
    TARGET_ARCH=mips
    echo "TARGET_ABI_MIPSO32=y" >> $config_target_mak
  ;;
  mipsn32|mipsn32el)
    TARGET_ARCH=mips64
    TARGET_BASE_ARCH=mips
    echo "TARGET_ABI_MIPSN32=y" >> $config_target_mak
    echo "TARGET_ABI32=y" >> $config_target_mak
  ;;
  mips64|mips64el)
    TARGET_ARCH=mips64
    TARGET_BASE_ARCH=mips
    echo "TARGET_ABI_MIPSN64=y" >> $config_target_mak
  ;;
  moxie)
  ;;
  or32)
    TARGET_ARCH=openrisc
    TARGET_BASE_ARCH=openrisc
  ;;
  ppc)
    gdb_xml_files="power-core.xml power-fpu.xml power-altivec.xml power-spe.xml"
  ;;
  ppcemb)
    TARGET_BASE_ARCH=ppc
    TARGET_ABI_DIR=ppc
    gdb_xml_files="power-core.xml power-fpu.xml power-altivec.xml power-spe.xml"
  ;;
  ppc64)
    TARGET_BASE_ARCH=ppc
    TARGET_ABI_DIR=ppc
    gdb_xml_files="power64-core.xml power-fpu.xml power-altivec.xml power-spe.xml"
  ;;
  ppc64le)
    TARGET_ARCH=ppc64
    TARGET_BASE_ARCH=ppc
    TARGET_ABI_DIR=ppc
    gdb_xml_files="power64-core.xml power-fpu.xml power-altivec.xml power-spe.xml"
  ;;
  ppc64abi32)
    TARGET_ARCH=ppc64
    TARGET_BASE_ARCH=ppc
    TARGET_ABI_DIR=ppc
    echo "TARGET_ABI32=y" >> $config_target_mak
    gdb_xml_files="power64-core.xml power-fpu.xml power-altivec.xml power-spe.xml"
  ;;
  sh4|sh4eb)
    TARGET_ARCH=sh4
    bflt="yes"
  ;;
  sparc)
  ;;
  sparc64)
    TARGET_BASE_ARCH=sparc
  ;;
  sparc32plus)
    TARGET_ARCH=sparc64
    TARGET_BASE_ARCH=sparc
    TARGET_ABI_DIR=sparc
    echo "TARGET_ABI32=y" >> $config_target_mak
  ;;
  s390x)
    gdb_xml_files="s390x-core64.xml s390-acr.xml s390-fpr.xml s390-vx.xml s390-cr.xml s390-virt.xml"
  ;;
  tilegx)
  ;;
  tricore)
  ;;
  unicore32)
  ;;
  xtensa|xtensaeb)
    TARGET_ARCH=xtensa
  ;;
  *)
    error_exit "Unsupported target CPU"
  ;;
esac
# TARGET_BASE_ARCH needs to be defined after TARGET_ARCH
if [ "$TARGET_BASE_ARCH" = "" ]; then
  TARGET_BASE_ARCH=$TARGET_ARCH
fi

symlink "$source_path/Makefile.target" "$target_dir/Makefile"

upper() {
    echo "$@"| LC_ALL=C tr '[a-z]' '[A-Z]'
}

target_arch_name="`upper $TARGET_ARCH`"
echo "TARGET_$target_arch_name=y" >> $config_target_mak
echo "TARGET_NAME=$target_name" >> $config_target_mak
echo "TARGET_BASE_ARCH=$TARGET_BASE_ARCH" >> $config_target_mak
if [ "$TARGET_ABI_DIR" = "" ]; then
  TARGET_ABI_DIR=$TARGET_ARCH
fi
echo "TARGET_ABI_DIR=$TARGET_ABI_DIR" >> $config_target_mak
if [ "$HOST_VARIANT_DIR" != "" ]; then
    echo "HOST_VARIANT_DIR=$HOST_VARIANT_DIR" >> $config_target_mak
fi
case "$target_name" in
  i386|x86_64)
    if test "$xen" = "yes" -a "$target_softmmu" = "yes" ; then
      echo "CONFIG_XEN=y" >> $config_target_mak
      if test "$xen_pci_passthrough" = yes; then
        echo "CONFIG_XEN_PCI_PASSTHROUGH=y" >> "$config_target_mak"
      fi
    fi
    ;;
  *)
esac
case "$target_name" in
  aarch64|arm|i386|x86_64|ppcemb|ppc|ppc64|s390x|mipsel|mips)
    # Make sure the target and host cpus are compatible
    if test "$kvm" = "yes" -a "$target_softmmu" = "yes" -a \
      \( "$target_name" = "$cpu" -o \
      \( "$target_name" = "ppcemb" -a "$cpu" = "ppc" \) -o \
      \( "$target_name" = "ppc64"  -a "$cpu" = "ppc" \) -o \
      \( "$target_name" = "ppc"    -a "$cpu" = "ppc64" \) -o \
      \( "$target_name" = "ppcemb" -a "$cpu" = "ppc64" \) -o \
      \( "$target_name" = "mipsel" -a "$cpu" = "mips" \) -o \
      \( "$target_name" = "x86_64" -a "$cpu" = "i386"   \) -o \
      \( "$target_name" = "i386"   -a "$cpu" = "x86_64" \) -o \
      \( "$target_name" = "x86_64" -a "$cpu" = "x32"   \) -o \
      \( "$target_name" = "i386"   -a "$cpu" = "x32" \) \) ; then
      echo "CONFIG_KVM=y" >> $config_target_mak
      if test "$vhost_net" = "yes" ; then
        echo "CONFIG_VHOST_NET=y" >> $config_target_mak
        echo "CONFIG_VHOST_NET_TEST_$target_name=y" >> $config_host_mak
      fi
    fi
esac
if test "$target_bigendian" = "yes" ; then
  echo "TARGET_WORDS_BIGENDIAN=y" >> $config_target_mak
fi
if test "$target_softmmu" = "yes" ; then
  echo "CONFIG_SOFTMMU=y" >> $config_target_mak
fi
if test "$target_user_only" = "yes" ; then
  echo "CONFIG_USER_ONLY=y" >> $config_target_mak
  echo "CONFIG_QEMU_INTERP_PREFIX=\"$interp_prefix1\"" >> $config_target_mak
fi
if test "$target_linux_user" = "yes" ; then
  echo "CONFIG_LINUX_USER=y" >> $config_target_mak
fi
list=""
if test ! -z "$gdb_xml_files" ; then
  for x in $gdb_xml_files; do
    list="$list $source_path/gdb-xml/$x"
  done
  echo "TARGET_XML_FILES=$list" >> $config_target_mak
fi

if test "$target_user_only" = "yes" -a "$bflt" = "yes"; then
  echo "TARGET_HAS_BFLT=y" >> $config_target_mak
fi
if test "$target_bsd_user" = "yes" ; then
  echo "CONFIG_BSD_USER=y" >> $config_target_mak
fi

# generate QEMU_CFLAGS/LDFLAGS for targets

cflags=""
ldflags=""

disas_config() {
  echo "CONFIG_${1}_DIS=y" >> $config_target_mak
  echo "CONFIG_${1}_DIS=y" >> config-all-disas.mak
}

for i in $ARCH $TARGET_BASE_ARCH ; do
  case "$i" in
  alpha)
    disas_config "ALPHA"
  ;;
  aarch64)
    if test -n "${cxx}"; then
      disas_config "ARM_A64"
    fi
  ;;
  arm)
    disas_config "ARM"
    if test -n "${cxx}"; then
      disas_config "ARM_A64"
    fi
  ;;
  cris)
    disas_config "CRIS"
  ;;
  hppa)
    disas_config "HPPA"
  ;;
  i386|x86_64|x32)
    disas_config "I386"
  ;;
  ia64*)
    disas_config "IA64"
  ;;
  lm32)
    disas_config "LM32"
  ;;
  m68k)
    disas_config "M68K"
  ;;
  microblaze*)
    disas_config "MICROBLAZE"
  ;;
  mips*)
    disas_config "MIPS"
  ;;
  moxie*)
    disas_config "MOXIE"
  ;;
  or32)
    disas_config "OPENRISC"
  ;;
  ppc*)
    disas_config "PPC"
  ;;
  s390*)
    disas_config "S390"
  ;;
  sh4)
    disas_config "SH4"
  ;;
  sparc*)
    disas_config "SPARC"
  ;;
  xtensa*)
    disas_config "XTENSA"
  ;;
  esac
done
if test "$tcg_interpreter" = "yes" ; then
  disas_config "TCI"
fi

case "$ARCH" in
alpha)
  # Ensure there's only a single GP
  cflags="-msmall-data $cflags"
;;
esac

if test "$gprof" = "yes" ; then
  echo "TARGET_GPROF=yes" >> $config_target_mak
  if test "$target_linux_user" = "yes" ; then
    cflags="-p $cflags"
    ldflags="-p $ldflags"
  fi
  if test "$target_softmmu" = "yes" ; then
    ldflags="-p $ldflags"
    echo "GPROF_CFLAGS=-p" >> $config_target_mak
  fi
fi

if test "$target_linux_user" = "yes" -o "$target_bsd_user" = "yes" ; then
  ldflags="$ldflags $textseg_ldflags"
fi

echo "LDFLAGS+=$ldflags" >> $config_target_mak
echo "QEMU_CFLAGS+=$cflags" >> $config_target_mak

done # for target in $targets

if [ "$pixman" = "internal" ]; then
  echo "config-host.h: subdir-pixman" >> $config_host_mak
fi

if [ "$dtc_internal" = "yes" ]; then
  echo "config-host.h: subdir-dtc" >> $config_host_mak
fi

if test "$numa" = "yes"; then
  echo "CONFIG_NUMA=y" >> $config_host_mak
fi

if test "$ccache_cpp2" = "yes"; then
  echo "export CCACHE_CPP2=y" >> $config_host_mak
fi

# build tree in object directory in case the source is not in the current directory
DIRS="tests tests/tcg tests/tcg/cris tests/tcg/lm32 tests/libqos tests/qapi-schema tests/tcg/xtensa tests/qemu-iotests"
DIRS="$DIRS fsdev"
DIRS="$DIRS pc-bios/optionrom pc-bios/spapr-rtas pc-bios/s390-ccw"
DIRS="$DIRS roms/seabios roms/vgabios"
DIRS="$DIRS qapi-generated"
FILES="Makefile tests/tcg/Makefile qdict-test-data.txt"
FILES="$FILES tests/tcg/cris/Makefile tests/tcg/cris/.gdbinit"
FILES="$FILES tests/tcg/lm32/Makefile tests/tcg/xtensa/Makefile po/Makefile"
FILES="$FILES pc-bios/optionrom/Makefile pc-bios/keymaps"
FILES="$FILES pc-bios/spapr-rtas/Makefile"
FILES="$FILES pc-bios/s390-ccw/Makefile"
FILES="$FILES roms/seabios/Makefile roms/vgabios/Makefile"
FILES="$FILES pc-bios/qemu-icon.bmp"
for bios_file in \
    $source_path/pc-bios/*.bin \
    $source_path/pc-bios/*.aml \
    $source_path/pc-bios/*.rom \
    $source_path/pc-bios/*.dtb \
    $source_path/pc-bios/*.img \
    $source_path/pc-bios/openbios-* \
    $source_path/pc-bios/u-boot.* \
    $source_path/pc-bios/palcode-*
do
    FILES="$FILES pc-bios/`basename $bios_file`"
done
for test_file in `find $source_path/tests/acpi-test-data -type f`
do
    FILES="$FILES tests/acpi-test-data`echo $test_file | sed -e 's/.*acpi-test-data//'`"
done
mkdir -p $DIRS
for f in $FILES ; do
    if [ -e "$source_path/$f" ] && [ "$pwd_is_source_path" != "y" ]; then
        symlink "$source_path/$f" "$f"
    fi
done

# temporary config to build submodules
for rom in seabios vgabios ; do
    config_mak=roms/$rom/config.mak
    echo "# Automatically generated by configure - do not modify" > $config_mak
    echo "SRC_PATH=$source_path/roms/$rom" >> $config_mak
    echo "AS=$as" >> $config_mak
    echo "CC=$cc" >> $config_mak
    echo "BCC=bcc" >> $config_mak
    echo "CPP=$cpp" >> $config_mak
    echo "OBJCOPY=objcopy" >> $config_mak
    echo "IASL=$iasl" >> $config_mak
    echo "LD=$ld" >> $config_mak
done

# set up qemu-iotests in this build directory
iotests_common_env="tests/qemu-iotests/common.env"
iotests_check="tests/qemu-iotests/check"

echo "# Automatically generated by configure - do not modify" > "$iotests_common_env"
echo >> "$iotests_common_env"
echo "export PYTHON='$python'" >> "$iotests_common_env"

if [ ! -e "$iotests_check" ]; then
    symlink "$source_path/$iotests_check" "$iotests_check"
fi

# Save the configure command line for later reuse.
cat <<EOD >config.status
#!/bin/sh
# Generated by configure.
# Run this file to recreate the current configuration.
# Compiler output produced by configure, useful for debugging
# configure, is in config.log if it exists.
EOD
printf "exec" >>config.status
printf " '%s'" "$0" "$@" >>config.status
echo >>config.status
chmod +x config.status

rm -r "$TMPDIR1"<|MERGE_RESOLUTION|>--- conflicted
+++ resolved
@@ -1323,8 +1323,6 @@
   --cpu=CPU                Build for host CPU [$cpu]
   --with-coroutine=BACKEND coroutine backend. Supported options:
                            gthread, ucontext, sigaltstack, windows
-<<<<<<< HEAD
-=======
   --disable-coroutine-pool disable coroutine freelist (worse performance)
   --enable-coroutine-pool  enable coroutine freelist (better performance)
   --enable-glusterfs       enable GlusterFS backend
@@ -1333,7 +1331,6 @@
   --disable-archipelago    disable Archipelago backend
   --enable-openvstorage    enable OpenvStorage backend
   --disable-openvstorage   disable OpenvStorage backend
->>>>>>> 0cfaaa58
   --enable-gcov            enable test coverage analysis with gcov
   --gcov=GCOV              use specified gcov [$gcov_tool]
   --disable-blobs          disable installing provided firmware blobs
